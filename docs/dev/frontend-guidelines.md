# CMS Frontend Guidelines

_Last updated: 2025-10-24_

## Overview
The CMS frontend now relies almost entirely on W3.CSS utilities and semantic HTML5 landmarks. Every template extends `base_generic.html`, which loads the W3 stylesheet from the CDN, shared Font Awesome assets, and the small custom override bundle in `app/cms/static/css/style.css`. This document captures the patterns that must be preserved when building or updating templates.

<<<<<<< HEAD
### Core layout patterns
| Area | Key templates | W3.CSS primitives | Notes |
| --- | --- | --- | --- |
| Navigation shell | `base_generic.html` + `includes/navigation_links*.html` | `w3-bar`, `w3-bar-item`, `w3-dropdown-hover`, `w3-hide-large`, `w3-show` | Desktop and mobile menus share the same include logic. The logout control stays inside the navigation bar and requires the `.logout-form` override to remove default margins. |
| Landing / marketing | `index.html` | `w3-container`, `w3-row`, `w3-half`, `w3-padding-64`, `w3-button`, `w3-round-large` | Hero sections no longer use bespoke flexbox. Stick to W3 grid helpers for future promotional content. |
| List & filter views | `cms/*_list.html` variants | `w3-container`, `w3-card`, `w3-table-all`, `w3-responsive`, `w3-accordion`, `w3-hide-small` | Filter panels render inside `w3-card` accordions and expose django-filter forms styled with `w3-input` / `w3-select`. |
| Detail pages | `cms/*_detail.html` | `w3-card`, `w3-row-padding`, `w3-margin`, Font Awesome icons | History tables, related lists, and action toolbars all share the same W3 table/button vocabulary. |
| Forms & wizards | `cms/*_form.html`, `cms/qc/*wizard*.html`, `includes/base_form*.html` | `w3-card`, `w3-padding`, `w3-section`, `w3-button`, `w3-theme` palette | All form templates include the base form partial. Custom widgets (Select2, barcode inputs) inherit W3 wrappers and only require small CSS overrides documented below. |
| Admin merge UI | `admin/cms/merge/*.html`, `static/js/merge_admin.js` | `w3-container`, `w3-card-4`, `w3-responsive`, `w3-button`, `w3-badge` | Merge tables and comparison panes were rebuilt with W3 classes. JavaScript that injects rows must continue to emit the same class names for consistency. |
| Reports | `templates/reports/*.html` | `w3-content`, `w3-card`, `w3-padding-32`, `w3-panel`, `w3-pale-blue`/`w3-pale-green` | Charts and summary blocks no longer import a dedicated stylesheet. Reuse card and panel helpers for any new reporting screens. |
| Account entrance | `templates/account/login.html`, `templates/account/signup.html`, `templates/socialaccount/snippets/login.html` | `w3-display-container`, `w3-card`, `w3-padding`, `w3-margin`, `w3-button`, `w3-round` | The allauth templates now mirror the CMS look and feel while relying purely on W3 utilities. |
| Inventory workflows | `templates/inventory/start.html`, `templates/inventory/session.html` | `w3-row`, `w3-col`, `w3-card`, `w3-modal`, `w3-pale-*` status helpers | Inline JavaScript toggles W3 contextual classes to reflect scan states; do not reintroduce bespoke CSS for these alerts. |
=======
| View Type | Primary Templates | W3.CSS Usage | Local CSS / JS Touchpoints | Notes for Refactor |
| --- | --- | --- | --- | --- |
| List & Search | `cms/*_list.html` variants (accession, drawer, fieldslip, locality, place, preparation, reference, storage) | Shared header rows, filter accordions, and table shells lean on `w3-container`, `w3-row-padding`, `w3-table-all`, and `w3-responsive`.【F:app/cms/templates/cms/accession_list.html†L8-L108】【F:app/cms/templates/cms/reference_list.html†L8-L123】 | Each template embeds a small `toggleAccordion` helper and duplicates the accordion markup; no bespoke CSS classes beyond inherited typography utilities.【F:app/cms/templates/cms/accession_list.html†L24-L109】 | Extract accordion into an include and switch to a shared stimulus/alpine controller to avoid per-template JS duplication. |
| Detail | `cms/*_detail.html` (accession, accession_row, drawerregister, fieldslip, locality, place, preparation, reference, storage) | Cards, summary grids, and related tables now standardise on `<main>/<section>` landmarks, `w3-card`, and Font Awesome section icons for quick scanning.【F:app/cms/templates/cms/accession_detail.html†L1-L135】【F:app/cms/templates/cms/preparation_detail.html†L1-L221】 | History tables and related lists share the same W3 table shell; no bespoke CSS classes remain. | Future enhancements: extract history table rows into a shared include and align curator action buttons with a button helper. |
| Detail + Sub-list | `cms/locality_detail.html`, `cms/storage_detail.html` | Combine W3 cards for the primary object with responsive related-object tables and Font Awesome headings.【F:app/cms/templates/cms/locality_detail.html†L1-L107】 | Manual pagination components mirror the helper used in list templates and rely solely on W3 bar/button classes.【F:app/cms/templates/cms/storage_detail.html†L108-L147】 | Align pagination markup with a single include referenced by both list and detail pages to reduce drift. |
| Dashboard | `cms/dashboard.html`, `cms/qc/dashboard_queue.html` | Role cards now share W3 card wrappers, Font Awesome section icons, and responsive tables with semantic `<section>` landmarks.【F:app/cms/templates/cms/dashboard.html†L1-L240】【F:app/cms/templates/cms/qc/dashboard_queue.html†L1-L74】 | Queue partial still expects context dicts and renders CTA buttons; empty states reuse W3 alert panels. | Future enhancements: extract repeated role-card scaffolding into an include and expose queue metadata via dataclasses to trim template logic. |
| Forms & Wizards | `cms/*_form.html`, `cms/*_wizard*.html`, `cms/add_accession_*` | All forms funnel through the refactored `base_form.html` card which applies W3 classes, ARIA labels, and Font Awesome submit icons; parent templates wrap the include in `<main>` with W3 button links.【F:app/cms/templates/includes/base_form.html†L1-L11】【F:app/cms/templates/includes/base_form_tag.html†L1-L44】【F:app/cms/templates/cms/preparation_form.html†L1-L23】 | Wizard templates continue to add per-step scripts via formset JS includes. | Keep wizard navigation consistent with the shared button styles and audit form-level accessibility when introducing new widgets. |
| History / Audit | `cms/history_table.html`, `cms/history_media_qc_table.html`, `cms/qc/history.html` | Audit tables share the `history_table` partial with `w3-table-all`, `w3-small`, `<time>` stamps, and Font Awesome action icons; the QC history page adds filter controls and pagination.【F:app/cms/templates/cms/history_table.html†L1-L69】【F:app/cms/templates/cms/qc/history.html†L1-L98】 | Detail templates include the partial directly, while the QC list view renders paginated logs via the media-specific helper. | Future enhancements: reuse the QC helper inside wizard previews once legacy CSS is retired. |
| Media / Upload | `cms/preparation_media_upload.html`, `cms/upload_media.html`, `cms/fieldslip_import.html` | All upload flows now render inside W3 cards with shared form markup; the import screen uses standard W3 inputs in place of custom drag/drop styles.【F:app/cms/templates/cms/preparation_media_upload.html†L1-L18】【F:app/cms/templates/cms/fieldslip_import.html†L1-L27】 | No bespoke CSS remains; styling relies purely on W3 utilities. | When adding new uploaders ensure `form.is_multipart` is honoured so the shared include sets `multipart/form-data` automatically. |
| Inventory | `inventory/start.html`, `inventory/session.html` | Uses `w3-row`, `w3-col`, `w3-card`, and modal helpers to present scanning workflows.【F:app/cms/templates/inventory/session.html†L1-L120】 | Custom JS drives scanning feedback and toggles classes such as `w3-pale-green`/`w3-pale-red`; no extra CSS beyond inline `<script>`. | Document which DOM hooks the JS expects before replacing custom status markup with W3 alert components. |

The matrix below expands on individual template expectations, context variables, and permission constraints prior to the W3.CSS-centric refactor.

## Template Inventory

### Layout & Entry Points
| Template | Path | Primary Use | Notes |
| --- | --- | --- | --- |
| Base layout | `app/cms/templates/base_generic.html` | Primary CMS shell with navigation, pagination block, and static asset loading. | Provides global nav, W3.CSS integration, and hooks for Select2 assets. |
| Public landing page | `app/cms/templates/index.html` | Marketing-style hero landing for unauthenticated visitors. | Uses hero classes from `style.css` and static imagery. |

### Dashboard & Workflow Views
| Template | Path | Primary Use | Notes |
| --- | --- | --- | --- |
| CMS dashboard | `app/cms/templates/cms/dashboard.html` | Role-aware dashboard summarizing preparations, accessions, and QC queues. | Includes the QC dashboard partial and links to creation flows. |
| QC queue (partial) | `app/cms/templates/cms/qc/dashboard_queue.html` | Embeds QC backlog metrics inside dashboards. | Shared by the main dashboard and QC wizard pages. |
| Inventory start | `app/cms/templates/inventory/start.html` | Start screen for physical inventory sessions. | Basic multi-select of shelves before launching a session. |
| Inventory session | `app/cms/templates/inventory/session.html` | Interactive session interface for inventory scanning/updating. | Contains inline JS for fetch-based updates and barcode scanning feedback. |

### List & Search Views
| Template | Path | Primary Use | Notes |
| --- | --- | --- | --- |
| Accessions list | `app/cms/templates/cms/accession_list.html` | Filterable accession listing with bulk filter panel. | Leverages FilterView forms for taxonomy and metadata fields. |
| Drawer list | `app/cms/templates/cms/drawerregister_list.html` | Filterable list of drawers with drag-to-reorder support. | Includes drag handle column when user can edit. |
| Field slip list | `app/cms/templates/cms/fieldslip_list.html` | Table of field slips with inline access to aerial photos. | Uses W3 responsive table styling. |
| Locality list | `app/cms/templates/cms/locality_list.html` | Filtered locality listing with summarised data. | Shares filter toggling pattern with other list templates. |
| Place list | `app/cms/templates/cms/place_list.html` | Filter/search interface for places. | Presents address metadata in table format. |
| Preparation list | `app/cms/templates/cms/preparation_list.html` | List of specimen preparations with status filtering. | Gate-kept by preparation access mixin. |
| Reference list | `app/cms/templates/cms/reference_list.html` | Bibliographic reference catalog list. | Integrates filter form for citation metadata. |
| Storage list | `app/cms/templates/cms/storage_list.html` | Storage location overview with filterable attributes. | Includes create CTA for collection managers. |
| Accession row list (wizard) | `app/cms/templates/cms/qc/rows_step.html` | Step in QC workflow that lists accession rows for review. | Renders row cards via the shared partial. |
| QC media queue | `app/cms/templates/cms/qc/media_queue_list.html` | Media QC backlog listing for staff review. | Backed by `MediaQCQueueView`. |

### Detail Views
| Template | Path | Primary Use | Notes |
| --- | --- | --- | --- |
| Accession detail | `app/cms/templates/cms/accession_detail.html` | Full accession profile with related records. | Links to preview partial for nested relationships. |
| Accession row detail | `app/cms/templates/cms/accession_row_detail.html` | Single accession row detail, including identifications/specimens. | Used in QC preview and direct navigation. |
| Drawer detail | `app/cms/templates/cms/drawerregister_detail.html` | Drawer metadata view with scanning details. | Shows aggregated counts and assigned users. |
| Field slip detail | `app/cms/templates/cms/fieldslip_detail.html` | Field slip record detail page with attachments. | Displays aerial photo when present. |
| Locality detail | `app/cms/templates/cms/locality_detail.html` | Locality context with map/location metadata. | Integrates referencing data where available. |
| Place detail | `app/cms/templates/cms/place_detail.html` | Place address and association detail view. | Accessible from locality/place lists. |
| Preparation detail | `app/cms/templates/cms/preparation_detail.html` | Shows preparation lifecycle, actions, and attachments. | Supports curator approval actions. |
| Reference detail | `app/cms/templates/cms/reference_detail.html` | Detailed reference view with citation metadata. | Linked from accessions and list pages. |
| Storage detail | `app/cms/templates/cms/storage_detail.html` | Storage area detail including capacity and child records. | Provides editing shortcut for managers. |

### Form, Wizard, and Action Templates
| Template | Path | Primary Use | Notes |
| --- | --- | --- | --- |
| Accession create/edit | `app/cms/templates/cms/accession_form.html` | General accession form wrapper. | Uses `includes/base_form.html` for layout. |
| Accession wizard | `app/cms/templates/cms/accession_wizard.html` | Multi-step accession creation wizard. | Pulls in add_* step partials for nested data. |
| Accession batch | `app/cms/templates/cms/accession_batch_form.html` | Batch accession number generation form. | Provides preview of generated ranges. |
| Accession row form | `app/cms/templates/cms/accession_row_form.html` | Inline form for individual accession rows. | Reused in wizard contexts. |
| Add accession comment | `app/cms/templates/cms/add_accession_comment.html` | Modal-like form for appending comments. | Submitted via wizard step actions. |
| Add accession geology | `app/cms/templates/cms/add_accession_geology.html` | Wizard step for geological metadata. | Works with dynamic formsets. |
| Add accession reference | `app/cms/templates/cms/add_accession_reference.html` | Wizard step to connect references. | Integrates Select2 reference widgets. |
| Add accession row | `app/cms/templates/cms/add_accession_row.html` | Container for adding nested row data. | Hosts specimen/identification sub-forms. |
| Add row identification | `app/cms/templates/cms/add_accession_row_identification.html` | Nested identification form for accession rows. | Renders dynamic formset entries. |
| Add row specimen | `app/cms/templates/cms/add_accession_row_specimen.html` | Nested specimen form for accession rows. | Works with JavaScript duplication logic. |
| Drawer form | `app/cms/templates/cms/drawerregister_form.html` | CRUD form for drawers. | Shares base form include. |
| Storage form | `app/cms/templates/cms/storage_form.html` | CRUD form for storage locations. | Shares base form include. |
| Field slip form | `app/cms/templates/cms/fieldslip_form.html` | Field slip add/edit form. | Uses W3 form controls and file inputs. |
| Field slip import | `app/cms/templates/cms/fieldslip_import.html` | CSV import UI for field slips. | Applies hero-style upload panel. |
| Locality form | `app/cms/templates/cms/locality_form.html` | Locality creation/edit form. | Shares base form include. |
| Place form | `app/cms/templates/cms/place_form.html` | Place creation/edit form. | Shares base form include. |
| Preparation form | `app/cms/templates/cms/preparation_form.html` | Preparation create/edit form. | Provides dynamic stepper for statuses. |
| Preparation approve | `app/cms/templates/cms/preparation_approve.html` | Curator approval confirmation. | Offers decision actions. |
| Preparation confirm delete | `app/cms/templates/cms/preparation_confirm_delete.html` | Deletion confirmation dialog. | Minimal content around confirm/cancel. |
| Preparation media upload | `app/cms/templates/cms/preparation_media_upload.html` | Upload interface for preparation assets. | Works with file multi-upload. |
| Reference form | `app/cms/templates/cms/reference_form.html` | CRUD form for references. | Shares the base W3 form include and Select2 widgets. |
| Upload media | `app/cms/templates/cms/upload_media.html` | Generic media upload form. | Links to storage after success. |
| Base form include | `app/cms/templates/includes/base_form.html` | Shared form rendering include. | Centralizes CSRF, help text, and submit button. |
| QC wizard base | `app/cms/templates/cms/qc/wizard_base.html` | Parent template for QC workflows. | Embeds preview panel and history partials. |
| QC intern wizard | `app/cms/templates/cms/qc/intern_wizard.html` | Specialization of QC wizard for interns. | Extends wizard base with intern-specific steps. |
| QC expert wizard | `app/cms/templates/cms/qc/expert_wizard.html` | Expert-level QC interface. | Adjusts toolbars and available actions. |
| QC summary step | `app/cms/templates/cms/qc/summary_step.html` | Final QC summary panel. | Summarizes validations before submission. |

### History & Reporting
| Template | Path | Primary Use | Notes |
| --- | --- | --- | --- |
| QC history | `app/cms/templates/cms/qc/history.html` | History view of QC submissions. | Embeds the history list partial. |
| QC history list (partial) | `app/cms/templates/cms/qc/partials/history_list.html` | Reusable log list for QC history views. | Accepts flags for compact rendering. |
| QC reference card (partial) | `app/cms/templates/cms/qc/partials/reference_card.html` | Displays reference metadata inside QC flows. | Used within wizard review steps. |
| QC row card (partial) | `app/cms/templates/cms/qc/partials/row_card.html` | Renders row comparison cards in QC steps. | Supports template row duplication. |
| QC chip (partial) | `app/cms/templates/cms/qc/partials/chip.html` | Pills for representing nested forms. | Supports ident/specimen chips. |
| Accession preview panel (partial) | `app/cms/templates/cms/partials/accession_preview_panel.html` | Full preview of accession, field slips, and identifications using stacked W3 cards, semantic sections, and action buttons. | Shared between wizard and detail contexts; honours `preview_mode` to hide mutating controls. |

### Admin Overrides & Utilities
| Template | Path | Primary Use | Notes |
| --- | --- | --- | --- |
| Admin base | `app/cms/templates/admin/base_site.html` | Overrides admin chrome (logo, titles). | Extends default admin base. |
| Flat file import | `app/cms/templates/admin/flat_file_import.html` | Custom admin page for CSV import. | Provides w3-styled upload UI. |
| Upload scan | `app/cms/templates/admin/upload_scan.html` | Admin view for bulk scan uploads. | Contains direct file submit form. |
| OCR prompt | `app/cms/templates/admin/do_ocr_prompt.html` | Admin action confirmation for OCR jobs. | Provides status messaging. |
| ChatGPT usage report | `app/cms/templates/admin/chatgpt_usage_report.html` | Reporting page for AI usage metrics. | Tabular view of user requests. |
| Accession number series form | `app/cms/templates/admin/cms/accessionnumberseries/change_form.html` | Admin change form customization. | Provides inline helper text. |
| Merge candidate list | `app/cms/templates/admin/cms/merge/candidate_list.html` | Lists possible merge targets. | Loaded by merge admin `ListView`. |
| Merge search results | `app/cms/templates/admin/cms/merge/search_results.html` | Paginated search results for merge admin. | Includes paginator markup. |
| Merge manual confirm | `app/cms/templates/admin/cms/merge/manual_action_confirm.html` | Manual merge confirmation dialog. | Highlights selected records before action. |
| Merge compare | `app/cms/templates/admin/cms/merge/compare.html` | Side-by-side merge comparison UI. | Displays fields before merge. |
| Merge form | `app/cms/templates/admin/cms/merge/merge_form.html` | Form for executing merge actions. | Integrates merge admin JS. |

## CSS Asset Inventory

### Local Stylesheets
| File | Path | Purpose | Consumers |
| --- | --- | --- | --- |
| CMS global styles | `app/cms/static/css/style.css` | Minimal overrides for header logo sizing, logout form alignment, Select2 width/stacking, and drag handles. | Loaded via `base_generic.html` for all CMS pages and public landing. |
| — | — | — | The merge admin and reporting UIs now rely entirely on W3.CSS utilities; dedicated stylesheets were removed in favour of shared markup classes. |

### Redundancy and Consolidation Opportunities
- **Custom CSS scope in `style.css`:** The stylesheet is limited to navigation helpers (`.logo_image`, `.logout-form`, `.sr-only`), Select2 width and stacking overrides, and the drawer drag-handle cursor. Legacy helpers such as `.template_buttons`, `.search-bar`, `.table-container`, and `.template_form_*` remain retired in favour of W3.CSS utilities.【F:app/cms/static/css/style.css†L1-L38】
- **Select2 overrides centralised:** Inline duplication was removed from `base_generic.html`; keep future adjustments inside `style.css` to avoid drift.【F:app/cms/static/css/style.css†L20-L32】【F:app/cms/templates/base_generic.html†L40-L68】
- **Template regression coverage:** Navigation (`test_navigation`), filter widgets (`test_filter_widgets`), and account entrance flows (`test_account_templates`) now assert the presence of W3 classes so future edits cannot silently reintroduce bespoke selectors. Extend this pattern when reworking other templates that lean on W3 utility classes.【F:app/cms/tests/test_navigation.py†L24-L76】【F:app/cms/tests/test_filter_widgets.py†L1-L52】【F:app/cms/tests/test_account_templates.py†L1-L23】

### Follow-up Ideas
- Centralize frequently reused filter accordion markup into an include to reduce duplication across list templates.
- Split the current monolithic `style.css` into domain-specific bundles (public landing, CMS shell, forms, import flows) to simplify future audits.
- Document the expected CSS hooks for dynamically injected components (e.g., Select2, drag handles) within this guideline to aid future refactors.
>>>>>>> 49002fe9

## Template guidelines

1. **Extend the base layout.** All new templates should inherit from `base_generic.html` to obtain navigation, asset loading, and the responsive grid meta tags.
2. **Use semantic regions.** Continue to wrap primary content in `<main>`, logical sections in `<section>`/`<article>`, and supporting content in `<aside>`/`<footer>`.
3. **Leverage W3 grids before custom CSS.** `w3-row-padding` and `w3-col` (or `w3-half`, `w3-third`, etc.) cover most layout needs. When the design calls for alignment tweaks, prefer W3 spacing utilities (`w3-margin`, `w3-padding`) over hand-written rules.
4. **Buttons and links.** Use `w3-button` combined with palette classes (`w3-theme`, `w3-teal`, `w3-white`, `w3-border`) for all calls to action. Rounded buttons should add `w3-round` or `w3-round-large` instead of bespoke border radii.
5. **Forms.** Django form widgets should receive W3 classes via either the shared base form include or widget `attrs`. Inputs use `w3-input`, selects use `w3-select`, and groups should sit inside `w3-section` or `w3-margin-bottom` containers. Preserve ARIA attributes and label associations provided by Django.
6. **Tables.** Data tables should combine `w3-table-all` with `w3-striped`, `w3-hoverable`, and `w3-responsive` as appropriate. Pagination controls reuse the navigation button pattern with `w3-bar` wrappers.
7. **Messages and alerts.** Use W3 panel helpers (`w3-panel`, `w3-pale-green`, `w3-border`) for flash messages, validation summaries, or background highlights.
8. **Icons.** Font Awesome 6 is available globally. Use the standard `<i class="fa-solid fa-icon">` markup and avoid inline SVG unless the icon is missing from FA.

## Custom CSS inventory
The shared stylesheet `app/cms/static/css/style.css` intentionally remains small. Only the following helpers are allowed:

- `.logo_image` – constrains the navigation logo width so it fits within the bar.
- `.logout-form` – removes default margins around the logout button’s form wrapper so it aligns with bar items.
- `.sr-only` – provides an accessible screen-reader-only helper that W3.CSS does not supply.
- `.django-select2`, `.select2-container`, `.select2-selection`, `.select2-dropdown` – ensure Select2 widgets span full width and stack above modals or dropdowns.
- `.drag-handle` – keeps the grab cursor for drag-to-reorder handles; JavaScript toggles this on drawer lists.

Do not add new selectors without first checking whether a W3 utility or an existing helper can cover the requirement. If a new override is unavoidable, document the rationale directly above the rule and update this guideline.

## JavaScript expectations
Certain scripts assume W3 classes are present:

- `static/javascript.js` toggles `w3-show` and `w3-hide` to open the mobile navigation panel.
- `static/js/merge_admin.js` generates search results using `w3-card-4`, `w3-padding`, and `w3-button` classes. Any markup changes must update both the template and script.
- Inventory scanning scripts add contextual classes such as `w3-pale-green` to status elements. Keep those hooks stable.

## Testing coverage
Template regression tests live in `app/cms/tests/` and verify that W3 classes render as expected:

- `test_navigation.py` asserts the navigation bar structure and mobile toggle behaviour.
- `test_filter_widgets.py` ensures django-filter widgets expose W3 form classes.
- `test_account_templates.py` checks the login and signup templates for the expected card and button classes.

Add similar assertions when creating new templates that depend on W3-specific structure.

## Future enhancements
- Extract the repeated filter accordion into a reusable include to reduce duplication across list templates.
- Publish example snippets for common layouts (cards, tables, modals) so contributors can copy the sanctioned markup.
- Audit remaining JavaScript-driven DOM injections to ensure they emit the same class names as the server-rendered templates.<|MERGE_RESOLUTION|>--- conflicted
+++ resolved
@@ -5,20 +5,6 @@
 ## Overview
 The CMS frontend now relies almost entirely on W3.CSS utilities and semantic HTML5 landmarks. Every template extends `base_generic.html`, which loads the W3 stylesheet from the CDN, shared Font Awesome assets, and the small custom override bundle in `app/cms/static/css/style.css`. This document captures the patterns that must be preserved when building or updating templates.
 
-<<<<<<< HEAD
-### Core layout patterns
-| Area | Key templates | W3.CSS primitives | Notes |
-| --- | --- | --- | --- |
-| Navigation shell | `base_generic.html` + `includes/navigation_links*.html` | `w3-bar`, `w3-bar-item`, `w3-dropdown-hover`, `w3-hide-large`, `w3-show` | Desktop and mobile menus share the same include logic. The logout control stays inside the navigation bar and requires the `.logout-form` override to remove default margins. |
-| Landing / marketing | `index.html` | `w3-container`, `w3-row`, `w3-half`, `w3-padding-64`, `w3-button`, `w3-round-large` | Hero sections no longer use bespoke flexbox. Stick to W3 grid helpers for future promotional content. |
-| List & filter views | `cms/*_list.html` variants | `w3-container`, `w3-card`, `w3-table-all`, `w3-responsive`, `w3-accordion`, `w3-hide-small` | Filter panels render inside `w3-card` accordions and expose django-filter forms styled with `w3-input` / `w3-select`. |
-| Detail pages | `cms/*_detail.html` | `w3-card`, `w3-row-padding`, `w3-margin`, Font Awesome icons | History tables, related lists, and action toolbars all share the same W3 table/button vocabulary. |
-| Forms & wizards | `cms/*_form.html`, `cms/qc/*wizard*.html`, `includes/base_form*.html` | `w3-card`, `w3-padding`, `w3-section`, `w3-button`, `w3-theme` palette | All form templates include the base form partial. Custom widgets (Select2, barcode inputs) inherit W3 wrappers and only require small CSS overrides documented below. |
-| Admin merge UI | `admin/cms/merge/*.html`, `static/js/merge_admin.js` | `w3-container`, `w3-card-4`, `w3-responsive`, `w3-button`, `w3-badge` | Merge tables and comparison panes were rebuilt with W3 classes. JavaScript that injects rows must continue to emit the same class names for consistency. |
-| Reports | `templates/reports/*.html` | `w3-content`, `w3-card`, `w3-padding-32`, `w3-panel`, `w3-pale-blue`/`w3-pale-green` | Charts and summary blocks no longer import a dedicated stylesheet. Reuse card and panel helpers for any new reporting screens. |
-| Account entrance | `templates/account/login.html`, `templates/account/signup.html`, `templates/socialaccount/snippets/login.html` | `w3-display-container`, `w3-card`, `w3-padding`, `w3-margin`, `w3-button`, `w3-round` | The allauth templates now mirror the CMS look and feel while relying purely on W3 utilities. |
-| Inventory workflows | `templates/inventory/start.html`, `templates/inventory/session.html` | `w3-row`, `w3-col`, `w3-card`, `w3-modal`, `w3-pale-*` status helpers | Inline JavaScript toggles W3 contextual classes to reflect scan states; do not reintroduce bespoke CSS for these alerts. |
-=======
 | View Type | Primary Templates | W3.CSS Usage | Local CSS / JS Touchpoints | Notes for Refactor |
 | --- | --- | --- | --- | --- |
 | List & Search | `cms/*_list.html` variants (accession, drawer, fieldslip, locality, place, preparation, reference, storage) | Shared header rows, filter accordions, and table shells lean on `w3-container`, `w3-row-padding`, `w3-table-all`, and `w3-responsive`.【F:app/cms/templates/cms/accession_list.html†L8-L108】【F:app/cms/templates/cms/reference_list.html†L8-L123】 | Each template embeds a small `toggleAccordion` helper and duplicates the accordion markup; no bespoke CSS classes beyond inherited typography utilities.【F:app/cms/templates/cms/accession_list.html†L24-L109】 | Extract accordion into an include and switch to a shared stimulus/alpine controller to avoid per-template JS duplication. |
@@ -148,7 +134,6 @@
 - Centralize frequently reused filter accordion markup into an include to reduce duplication across list templates.
 - Split the current monolithic `style.css` into domain-specific bundles (public landing, CMS shell, forms, import flows) to simplify future audits.
 - Document the expected CSS hooks for dynamically injected components (e.g., Select2, drag handles) within this guideline to aid future refactors.
->>>>>>> 49002fe9
 
 ## Template guidelines
 
