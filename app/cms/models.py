--- conflicted
+++ resolved
@@ -112,23 +112,6 @@
 
 
 class FieldSlip(BaseModel):
-<<<<<<< HEAD
-    field_number = models.CharField(max_length=100, blank=True, null=True)
-    discoverer = models.CharField(max_length=255, blank=True, null=True)
-    collector = models.CharField(max_length=255, blank=True, null=True)
-    collection_date = models.DateField(blank=True, null=True)
-    verbatim_locality = models.CharField(max_length=255, blank=True, null=True)
-    verbatim_taxon = models.CharField(max_length=255, blank=True, null=True)
-    verbatim_element = models.CharField(max_length=255, blank=True, null=True)
-    verbatim_horizon = models.CharField(max_length=255, blank=True, null=True)
-    aerial_photo = models.CharField(max_length=255, blank=True, null=True)
-    verbatim_latitude = models.CharField(max_length=255, blank=True, null=True)
-    verbatim_longitude = models.CharField(max_length=255, blank=True, null=True)
-    verbatim_SRS = models.CharField(max_length=255, blank=True, null=True)
-    verbatim_coordinate_system = models.CharField(max_length=255, blank=True, null=True)
-    verbatim_elevation = models.CharField(max_length=255, blank=True, null=True)
-    
-=======
     field_number = models.CharField(max_length=100)
     discoverer = models.CharField(max_length=255, null=True, blank=True)
     collector = models.CharField(max_length=255, null=True, blank=True)
@@ -145,7 +128,6 @@
     verbatim_coordinate_system = models.CharField(max_length=255, null=True, blank=True)
     verbatim_elevation = models.CharField(max_length=255, null=True, blank=True)
     accession = models.ForeignKey(Accession, on_delete=models.CASCADE, null=True, blank=True)
->>>>>>> e813b872
 
     def get_absolute_url(self):
         return reverse('fieldslip-detail', args=[str(self.id)])
