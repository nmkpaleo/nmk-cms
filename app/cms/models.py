--- conflicted
+++ resolved
@@ -1150,41 +1150,7 @@
         super().clean()
 
     def __str__(self):
-<<<<<<< HEAD
         return f"{self.code}"
-
-
-class DrawerRegisterLog(BaseModel):
-    class ChangeType(models.TextChoices):
-        STATUS = "status", "Status"
-        USER = "user", "User"
-
-    drawer = models.ForeignKey(
-        DrawerRegister, on_delete=models.CASCADE, related_name="logs"
-    )
-    change_type = models.CharField(max_length=20, choices=ChangeType.choices)
-    previous_status = models.CharField(
-        max_length=20,
-        choices=DrawerRegister.ScanningStatus.choices,
-        null=True,
-        blank=True,
-    )
-    new_status = models.CharField(
-        max_length=20,
-        choices=DrawerRegister.ScanningStatus.choices,
-        null=True,
-        blank=True,
-    )
-    description = models.TextField(blank=True)
-
-    class Meta:
-        ordering = ["-created_on"]
-        verbose_name = "Drawer Register Log"
-        verbose_name_plural = "Drawer Register Logs"
-
-    def __str__(self):
-        return f"{self.drawer.code} - {self.change_type}"
-
 
 class Scanning(BaseModel):
     drawer = models.ForeignKey(
@@ -1198,7 +1164,4 @@
         ordering = ["-start_time"]
 
     def __str__(self):
-        return f"{self.drawer.code} - {self.user} ({self.start_time})"
-=======
-        return f"{self.code}"
->>>>>>> d12ff228
+        return f"{self.drawer.code} - {self.user} ({self.start_time})"