--- conflicted
+++ resolved
@@ -28,15 +28,11 @@
         self.assertContains(response, _("Primary navigation"))
         self.assertContains(response, 'class="w3-bar w3-white w3-card"', html=False)
         self.assertContains(response, 'id="primary-navigation"', html=False)
-<<<<<<< HEAD
-        self.assertContains(response, 'w3-bar-block w3-white w3-hide w3-hide-large w3-hide-medium', html=False)
-=======
         self.assertContains(response, 'w3-bar-block', html=False)
         self.assertContains(response, 'w3-white', html=False)
         self.assertContains(response, 'w3-hide', html=False)
         self.assertContains(response, 'w3-hide-large', html=False)
         self.assertContains(response, 'w3-hide-medium', html=False)
->>>>>>> 49002fe9
         self.assertContains(response, _("Login"))
         self.assertNotContains(response, _("Logout"))
         self.assertNotContains(response, 'data-dropdown-toggle="reports-menu"', html=False)
