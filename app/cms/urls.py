from django.urls import include, path
from django.conf.urls.static import static
from django.conf import settings
from django.contrib.admin.views.decorators import staff_member_required as staff_login_required
from django_filters.views import FilterView
from cms.models import Accession
from cms.views import (
    accession_create,
    accession_distribution_report,
    accession_edit,
    add_accession_row,
    AccessionRowDetailView,
    AccessionRowUpdateView,
    add_fieldslip_to_accession,
    add_comment_to_accession,
    add_geology_to_accession,
    add_identification_to_accession_row,
    add_specimen_to_accession_row,
<<<<<<< HEAD
    edit_identification,
    edit_specimen,
=======
    edit_specimen,
    edit_identification,
    edit_specimen_element,
>>>>>>> ba3746aa
    add_reference_to_accession,
    create_fieldslip_for_accession,
    fieldslip_create,
    fieldslip_edit,
    FieldSlipDetailView,
    FieldSlipListView,
    fieldslip_export,
    fieldslip_import,
    generate_accession_batch,
    AccessionListView,
    AccessionDetailView,
    ReferenceListView,
    ReferenceDetailView,
    reference_create,
    reference_edit,
    LocalityListView,
    LocalityPrintView,
    LocalityDetailView,
    locality_create,
    locality_edit,
    PlaceListView,
    PlaceDetailView,
    place_create,
    place_edit,
    upload_media,
    upload_scan,
    MediaInternQCWizard,
    MediaExpertQCWizard,
    PreparationListView,
    PreparationDetailView,
    PreparationCreateView,
    PreparationUpdateView,
    PreparationDeleteView,
    PreparationApproveView,
    dashboard,
    MediaPendingInternQueueView,
    MediaNeedsExpertAttentionQueueView,
    MediaReturnedForFixesQueueView,
    MediaRowsRearrangedQueueView,
    MediaWithCommentsQueueView,
    MediaQCHistoryView,
    inventory_start, inventory_update, inventory_reset, inventory_clear, inventory_log_unexpected,
    DrawerRegisterListView, DrawerRegisterDetailView, DrawerRegisterCreateView, DrawerRegisterUpdateView, start_scan, stop_scan,
    inventory_start,
    inventory_update,
    inventory_reset,
    inventory_clear,
    inventory_log_unexpected,
    DrawerRegisterListView,
    DrawerRegisterDetailView,
    DrawerRegisterCreateView,
    DrawerRegisterUpdateView,
    DrawerRegisterReorderView,
    StorageListView,
    StorageDetailView,
    StorageCreateView,
    StorageUpdateView,
    MergeCandidateAdminView,
    MergeCandidateAPIView,
    ManualQCImportView,
)
from .views import PreparationMediaUploadView
from .views import FieldSlipAutocomplete, ReferenceAutocomplete

from cms.forms import (AccessionForm,

                       AccessionNumberSelectForm,
                       SpecimenCompositeForm)
from cms.views import AccessionWizard
from cms.views import media_report_view
from .admin import taxonomy_sync_apply_view, taxonomy_sync_preview_view

urlpatterns = [
    path('reports/accession-distribution/', accession_distribution_report, name='accession_distribution_report'),
    path('reports/media/', media_report_view, name='media_report'),
    path('manual-import/', ManualQCImportView.as_view(), name='manual_qc_import'),
    path('inventory/', inventory_start, name='inventory_start'),
    path('inventory/update/', inventory_update, name='inventory_update'),
    path('inventory/reset/', inventory_reset, name='inventory_reset'),
    path('inventory/clear/', inventory_clear, name='inventory_clear'),
    path('inventory/log-unexpected/', inventory_log_unexpected, name='inventory_log_unexpected'),
    path('qc/intern/<uuid:pk>/', MediaInternQCWizard, name='media_intern_qc'),
    path('qc/expert/<uuid:pk>/', MediaExpertQCWizard, name='media_expert_qc'),
    path('qc/queue/pending-intern/', MediaPendingInternQueueView.as_view(), name='media_qc_pending_intern'),
    path('qc/queue/pending-expert/', MediaNeedsExpertAttentionQueueView.as_view(), name='media_qc_pending_expert'),
    path('qc/queue/returned/', MediaReturnedForFixesQueueView.as_view(), name='media_qc_returned'),
    path('qc/queue/rows-rearranged/', MediaRowsRearrangedQueueView.as_view(), name='media_qc_rows_rearranged'),
    path('qc/queue/with-comments/', MediaWithCommentsQueueView.as_view(), name='media_qc_with_comments'),
    path('qc/history/', MediaQCHistoryView.as_view(), name='media_qc_history'),
    path('fieldslips/new/', fieldslip_create, name='fieldslip_create'),
    path('fieldslips/<int:pk>/', FieldSlipDetailView.as_view(), name='fieldslip_detail'),
    path('fieldslips/<int:pk>/edit/', fieldslip_edit, name='fieldslip_edit'),
    path('fieldslips/', FieldSlipListView.as_view(), name='fieldslip_list'),
    path('fieldslips/export/', fieldslip_export, name='fieldslip_export'),
    path('fieldslips/import/', fieldslip_import, name='fieldslip_import'),

    path('accessions/', AccessionListView.as_view(), name='accession_list'),
    path('accessions/new/', accession_create, name='accession_create'),
    path('accessions/<int:pk>/', AccessionDetailView.as_view(), name='accession_detail'),
    path('accessions/<int:pk>/edit/', accession_edit, name='accession_edit'),
    path('accessions/<int:pk>/add-fieldslip/', add_fieldslip_to_accession, name='accession_add_fieldslip'),
    path('accessions/<int:pk>/create-fieldslip/', create_fieldslip_for_accession, name='accession_create_fieldslip'),
    path('accessions/<int:accession_id>/add-row/', add_accession_row, name='accession_add_row'),
    path('accessions/<int:accession_id>/add-comment/', add_comment_to_accession, name='accession_add_comment'),
    path('accessions/<int:accession_id>/add-geology/', add_geology_to_accession, name='accession_add_geology'),
    path('accessions/<int:accession_id>/add-reference/', add_reference_to_accession, name='accession_add_reference'),
    path('accessions/<int:accession_id>/upload-media/', upload_media, name='accession_upload_media'),
    path('accessionrows/<int:pk>/', AccessionRowDetailView.as_view(), name='accessionrow_detail'),
    path('accessionrows/<int:pk>/edit/', AccessionRowUpdateView.as_view(), name='accessionrow_edit'),
    path('accessionrows/<int:accession_row_id>/add-specimen/', add_specimen_to_accession_row, name='accessionrow_add_specimen'),
    path('accessionrows/<int:accession_row_id>/specimens/<int:specimen_id>/edit/', edit_specimen, name='accessionrow_edit_specimen'),
    path('accessionrows/<int:accession_row_id>/add-identification/', add_identification_to_accession_row, name='accessionrow_add_identification'),
<<<<<<< HEAD
    path('accessionrows/<int:accession_row_id>/identifications/<int:identification_id>/edit/', edit_identification, name='accessionrow_edit_identification'),
=======
    path('specimens/<int:specimen_id>/edit/', edit_specimen, name='specimen_edit'),
    path('elements/<int:element_id>/edit/', edit_specimen_element, name='element_edit'),
    path('identifications/<int:identification_id>/edit/', edit_identification, name='identification_edit'),
>>>>>>> ba3746aa
    path("accessions/generate-batch/", generate_accession_batch, name="accession_generate_batch"),
    path('accession-wizard/', AccessionWizard.as_view([AccessionNumberSelectForm, AccessionForm,
                                                       SpecimenCompositeForm]), name='accession-wizard'),
    path('references/', ReferenceListView.as_view(), name='reference_list'),
    path('references/<int:pk>/', ReferenceDetailView.as_view(), name='reference_detail'),
    path('references/<int:pk>/edit/', reference_edit, name='reference_edit'),
    path('references/new/', reference_create, name='reference_create'),
    path('references/autocomplete/', ReferenceAutocomplete.as_view(), name='reference-autocomplete'),

    path("select2/", include("django_select2.urls")),


    path('localities/', LocalityListView.as_view(), name='locality_list'),
    path('localities/print/', LocalityPrintView.as_view(), name='locality_print'),
    path('localities/new/', locality_create, name='locality_create'),
    path('localities/<int:pk>/', LocalityDetailView.as_view(), name='locality_detail'),
    path('localities/<int:pk>/edit/', locality_edit, name='locality_edit'),

    path('places/', PlaceListView.as_view(), name='place_list'),
    path('places/new/', place_create, name='place_create'),
    path('places/<int:pk>/', PlaceDetailView.as_view(), name='place_detail'),
    path('places/<int:pk>/edit/', place_edit, name='place_edit'),

    path('drawers/', DrawerRegisterListView.as_view(), name='drawerregister_list'),
    path('drawers/new/', DrawerRegisterCreateView.as_view(), name='drawerregister_create'),
    path('drawers/<int:pk>/', DrawerRegisterDetailView.as_view(), name='drawerregister_detail'),
    path('drawers/<int:pk>/edit/', DrawerRegisterUpdateView.as_view(), name='drawerregister_edit'),
    path('drawers/<int:pk>/start/', start_scan, name='drawer_start_scan'),
    path('drawers/<int:pk>/stop/', stop_scan, name='drawer_stop_scan'),
    path('drawers/reorder/', DrawerRegisterReorderView.as_view(), name='drawerregister_reorder'),

    path('storages/', StorageListView.as_view(), name='storage_list'),
    path('storages/new/', StorageCreateView.as_view(), name='storage_create'),
    path('storages/<int:pk>/', StorageDetailView.as_view(), name='storage_detail'),
    path('storages/<int:pk>/edit/', StorageUpdateView.as_view(), name='storage_edit'),


] + static(settings.MEDIA_URL, document_root=settings.MEDIA_ROOT)

urlpatterns += [
    path("preparations/", PreparationListView.as_view(), name="preparation_list"),
    path("preparations/<int:pk>/", PreparationDetailView.as_view(), name="preparation_detail"),
    path("preparations/new/", PreparationCreateView.as_view(), name="preparation_create"),
    path("preparations/<int:pk>/edit/", PreparationUpdateView.as_view(), name="preparation_edit"),
    path("preparations/<int:pk>/delete/", PreparationDeleteView.as_view(), name="preparation_delete"),
    path("preparations/<int:pk>/approve/", PreparationApproveView.as_view(), name="preparation_approve"),
]

urlpatterns += [
    path("preparations/<int:pk>/upload-media-form/", PreparationMediaUploadView.as_view(), name="preparation_upload_media_form"),
]

urlpatterns += [
    path("autocomplete/fieldslip/", FieldSlipAutocomplete.as_view(), name="fieldslip-autocomplete"),
]

if getattr(settings, "MERGE_TOOL_FEATURE", False):
    urlpatterns += [
        path(
            "merge/",
            staff_login_required(MergeCandidateAdminView.as_view()),
            name="merge_candidates",
        ),
        path(
            "merge/search/",
            staff_login_required(MergeCandidateAPIView.as_view()),
            name="merge_candidate_search",
        ),
    ]

urlpatterns += [
    path("dashboard/", dashboard, name="dashboard"),
]

urlpatterns += [
    path("taxonomy/sync/", taxonomy_sync_preview_view, name="taxonomy_sync_preview"),
    path("taxonomy/sync/apply/", taxonomy_sync_apply_view, name="taxonomy_sync_apply"),
]<|MERGE_RESOLUTION|>--- conflicted
+++ resolved
@@ -16,14 +16,9 @@
     add_geology_to_accession,
     add_identification_to_accession_row,
     add_specimen_to_accession_row,
-<<<<<<< HEAD
-    edit_identification,
-    edit_specimen,
-=======
     edit_specimen,
     edit_identification,
     edit_specimen_element,
->>>>>>> ba3746aa
     add_reference_to_accession,
     create_fieldslip_for_accession,
     fieldslip_create,
@@ -136,13 +131,9 @@
     path('accessionrows/<int:accession_row_id>/add-specimen/', add_specimen_to_accession_row, name='accessionrow_add_specimen'),
     path('accessionrows/<int:accession_row_id>/specimens/<int:specimen_id>/edit/', edit_specimen, name='accessionrow_edit_specimen'),
     path('accessionrows/<int:accession_row_id>/add-identification/', add_identification_to_accession_row, name='accessionrow_add_identification'),
-<<<<<<< HEAD
-    path('accessionrows/<int:accession_row_id>/identifications/<int:identification_id>/edit/', edit_identification, name='accessionrow_edit_identification'),
-=======
     path('specimens/<int:specimen_id>/edit/', edit_specimen, name='specimen_edit'),
     path('elements/<int:element_id>/edit/', edit_specimen_element, name='element_edit'),
     path('identifications/<int:identification_id>/edit/', edit_identification, name='identification_edit'),
->>>>>>> ba3746aa
     path("accessions/generate-batch/", generate_accession_batch, name="accession_generate_batch"),
     path('accession-wizard/', AccessionWizard.as_view([AccessionNumberSelectForm, AccessionForm,
                                                        SpecimenCompositeForm]), name='accession-wizard'),
