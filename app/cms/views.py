"""CMS view logic.

Template context inventory and authentication coverage are catalogued in
``docs/dev/frontend-guidelines.md`` to aid upcoming template refactors.
"""

import copy
import csv
import json
import os
from datetime import date, datetime, timedelta
from decimal import Decimal
from pathlib import Path
from typing import Any
from urllib.parse import urlencode
from dal import autocomplete
from django import forms
from django.apps import apps
from django.db import models, transaction
from django.db.models import Value, CharField, Count, Q, Max, Prefetch, OuterRef, Subquery, Sum
from django.db.models.functions import Concat, Greatest, TruncDate, TruncWeek
from django.http import JsonResponse
from django.utils.decorators import method_decorator
from django.views import View
from django.views.decorators.csrf import csrf_exempt
from django.views.decorators.http import require_POST
from django_filters.views import FilterView
from .filters import (
    AccessionFilter,
    PreparationFilter,
    ReferenceFilter,
    FieldSlipFilter,
    LocalityFilter,
    PlaceFilter,
    DrawerRegisterFilter,
    StorageFilter,
)


from django.views.generic import DetailView
from django.core.files.storage import FileSystemStorage
from django.core.paginator import EmptyPage, PageNotAnInteger, Paginator
from django.conf import settings

from django.contrib import messages
from django.contrib.admin.views.decorators import staff_member_required
from django.contrib.auth.decorators import login_required, user_passes_test
from django.contrib.auth.mixins import (
    LoginRequiredMixin,
    PermissionRequiredMixin,
    UserPassesTestMixin,
)
from django.core.exceptions import FieldDoesNotExist, ValidationError
from django.forms import BaseFormSet, formset_factory, modelformset_factory
from django.forms.widgets import Media as FormsMedia
from django.http import Http404, HttpResponse, HttpResponseForbidden
from django.shortcuts import get_object_or_404, render, redirect
from django.urls import reverse_lazy, reverse
from django.utils import timezone
from django.utils.translation import gettext_lazy as _
from django.utils.dateparse import parse_date, parse_datetime
from django.utils.timezone import now
from django.views.generic import ListView, DetailView, CreateView, UpdateView, DeleteView, FormView, TemplateView
from django.core.serializers.json import DjangoJSONEncoder

from cms.forms import (
    AccessionBatchForm,
    AccessionCommentForm,
    AccessionForm,
    AccessionFieldSlipForm,
    AccessionGeologyForm,
    AccessionNumberSelectForm,
    AccessionRowIdentificationForm,
    AccessionMediaUploadForm,
    AccessionRowSpecimenForm,
    AccessionRowUpdateForm,
    AccessionReferenceForm,
    AddAccessionRowForm,
    DrawerRegisterForm,
    FieldSlipForm,
    LocalityForm,
    ManualQCImportForm,
    ManualImportSummary,
    MediaUploadForm,
    NatureOfSpecimenForm,
    PlaceForm,
    PreparationApprovalForm,
    PreparationForm,
    PreparationMediaUploadForm,
    ReferenceForm,
    ReferenceWidget,
    ScanUploadForm,
    SpecimenCompositeForm,
    StorageForm,
    ensure_manual_qc_permission,
)

from cms.models import (
    Accession,
    AccessionNumberSeries,
    AccessionFieldSlip,
    AccessionReference,
    AccessionRow,
    Collection,
    Comment,
    FieldSlip,
    Media,
    NatureOfSpecimen,
    Identification,
    Preparation,
    PreparationMedia,
    Reference,
    SpecimenGeology,
    Storage,
    Taxon,
    Locality,
    Place,
    PlaceRelation,
    PreparationStatus,
    InventoryStatus,
    UnexpectedSpecimen,
    DrawerRegister,
    Scanning,
    Element,
    Person,
    MediaQCLog,
    MediaQCComment,
    LLMUsageRecord,
)
from django.shortcuts import render
from .models import Media
import plotly.express as px
import pandas as pd
from plotly.io import to_html
import plotly.graph_objects as go
from datetime import datetime, timedelta
from django.utils import timezone
from .models import Accession
from django.db.models import Count




from cms.merge import MERGE_REGISTRY, MergeMixin
from cms.merge.fuzzy import score_candidates
from cms.resources import FieldSlipResource
from .utils import build_accession_identification_maps, build_history_entries
from cms.utils import generate_accessions_from_series
from cms.upload_processing import process_file
from cms.ocr_processing import process_pending_scans, describe_accession_conflicts
from cms.qc import (
    build_preview_accession,
    diff_media_payload,
    ident_payload_has_meaningful_data as qc_ident_payload_has_meaningful_data,
    interpreted_value as qc_interpreted_value,
)
from cms import scanning_utils
from formtools.wizard.views import SessionWizardView

_ident_payload_has_meaningful_data = qc_ident_payload_has_meaningful_data
_interpreted_value = qc_interpreted_value


def is_collection_manager(user):
    if not getattr(user, "is_authenticated", False):
        return False
    return user.is_superuser or user.groups.filter(name="Collection Managers").exists()


@login_required
@user_passes_test(is_collection_manager)
def media_report_view(request):
    # Fetch OCR status data
    data = Media.objects.values('ocr_status', 'created_on')
    df = pd.DataFrame.from_records(data)

    # Handle empty dataset
    if df.empty or 'ocr_status' not in df.columns:
        context = {
            'chart_html': None,
            'daily_chart_html': None,
            'summary': None,
            'message': 'No media data available for reporting yet.'
        }
        return render(request, 'reports/media_report.html', context)

    # ======== OCR STATUS SUMMARY =========
    counts = df['ocr_status'].value_counts().reset_index()
    counts.columns = ['OCR Status', 'Count']

    #  labels
    status_labels = {
        'pending': 'Pending OCR',
        'completed': 'Completed',
        'failed': 'Failed',
    }
    counts['OCR Status'] = counts['OCR Status'].map(lambda x: status_labels.get(x.lower(), x.title()))

    total_files = counts['Count'].sum()
    completed = counts.loc[counts['OCR Status'] == 'Completed', 'Count'].sum()
    completion_rate = (completed / total_files * 100) if total_files > 0 else 0

    # Build OCR summary chart
    fig1 = px.bar(
        counts,
        x='OCR Status',
        y='Count',
        title="OCR Status Summary of Media Files",
        color='OCR Status',
        text='Count',
        color_discrete_sequence=px.colors.qualitative.Vivid
    )
    fig1.update_traces(textposition='outside')
    fig1.update_layout(
        plot_bgcolor='#ffffff',
        paper_bgcolor='#ffffff',
        title_font_size=22,
        title_font_color='#2c3e50',
        font=dict(size=14),
        xaxis_title="OCR Status",
        yaxis_title="Number of Files",
        xaxis_tickangle=-15,
        showlegend=False
    )
    chart_html = to_html(fig1, full_html=False, include_plotlyjs='cdn')

    # ======== DAILY UPLOAD PROGRESS (MON-SUN) =========
    if 'created_on' in df.columns:
        df['created_on'] = pd.to_datetime(df['created_on'], errors='coerce')
        df = df.dropna(subset=['created_on'])
        df['day_of_week'] = df['created_on'].dt.day_name()

        # Ensure week order
        week_order = ['Monday', 'Tuesday', 'Wednesday', 'Thursday', 'Friday', 'Saturday', 'Sunday']
        daily_counts = df['day_of_week'].value_counts().reindex(week_order, fill_value=0)

        # Force integers only
        daily_counts = daily_counts.astype(int)

        # Build line/bar chart for daily uploads
        fig2 = go.Figure(data=go.Bar(
            x=daily_counts.index,
            y=daily_counts.values,
            text=daily_counts.values,
            textposition='outside',
            marker_color='rgba(46, 204, 113, 0.8)'
        ))

        fig2.update_layout(
            title="Weekly Upload Progress (Monday - Sunday)",
            xaxis_title="Day of Week",
            yaxis_title="Number of Uploads",
            plot_bgcolor='#ffffff',
            paper_bgcolor='#ffffff',
            font=dict(size=14),
            showlegend=False,
            yaxis=dict(dtick=1),  # ensure whole numbers
            margin=dict(l=40, r=40, t=60, b=40)
        )
        daily_chart_html = to_html(fig2, full_html=False, include_plotlyjs=False)
    else:
        daily_chart_html = None

    context = {
        'chart_html': chart_html,
        'daily_chart_html': daily_chart_html,
        'summary': {
            'total': total_files,
            'completed': completed,
            'completion_rate': round(completion_rate, 2)
        },
    }
    return render(request, 'reports/media_report.html', context)

#accession distribution report
@login_required
@user_passes_test(is_collection_manager)
def accession_distribution_report(request):
    """
    Generates a report showing the distribution of accessions per locality.
    """
    # Query grouped counts per locality (specimen_prefix)
    accession_data = (
        Accession.objects
        .values('specimen_prefix__name')
        .annotate(total_accessions=Count('specimen_no', distinct=True))
        .order_by('specimen_prefix__name')
    )

    if not accession_data:
        return render(request, 'reports/accession_distribution.html', {
            'message': 'No accession data available yet.'
        })

    df = pd.DataFrame.from_records(accession_data)
    df.rename(columns={'specimen_prefix__name': 'Locality', 'total_accessions': 'Accessions'}, inplace=True)

    # --- Locality-based chart ---
    fig_locality = px.bar(
        df,
        x='Locality',
        y='Accessions',
        text='Accessions',
        title='Accessions per Locality',
        color='Locality',
        color_discrete_sequence=px.colors.qualitative.Set3
    )
    fig_locality.update_traces(textposition='outside')
    fig_locality.update_layout(
        xaxis_title='Locality',
        yaxis_title='Number of Accessions',
        xaxis_tickangle=-30,
        showlegend=False,
        plot_bgcolor='#ffffff',
        paper_bgcolor='#ffffff'
    )

    chart_locality = to_html(fig_locality, full_html=False, include_plotlyjs='cdn')

    context = {
        'chart_locality': chart_locality,
        'locality_table': df.to_dict(orient='records'),
    }

    return render(request, 'reports/accession_distribution.html', context)







class FieldSlipAutocomplete(autocomplete.Select2QuerySetView):
    def get_queryset(self):
        qs = FieldSlip.objects.all()
        if self.q:
            qs = qs.filter(
                field_number__icontains=self.q
            ) | qs.filter(
                verbatim_locality__icontains=self.q
            )
        return qs


class ReferenceAutocomplete(LoginRequiredMixin, View):
    """Serve reference choices for Select2 widgets without relying on cache."""

    http_method_names = ["get"]
    raise_exception = True

    def get(self, request, *args, **kwargs):
        widget = ReferenceWidget()
        term = (request.GET.get("term") or "").strip()

        queryset = widget.filter_queryset(request, term, widget.get_queryset())
        limit = getattr(widget, "max_results", 25)

        objects = list(queryset[: limit + 1])
        has_more = len(objects) > limit
        if has_more:
            objects = objects[:limit]

        results = [
            {"id": obj.pk, "text": widget.label_from_instance(obj)}
            for obj in objects
        ]

        return JsonResponse({"results": results, "more": has_more})


class MergeCandidateAdminView(LoginRequiredMixin, TemplateView):
    """Render the administrative interface for locating merge candidates."""

    template_name = "admin/cms/merge/candidate_list.html"
    raise_exception = True

    def dispatch(self, request, *args, **kwargs):
        if not request.user.is_staff:
            return HttpResponseForbidden("Staff access required.")
        if not getattr(settings, "MERGE_TOOL_FEATURE", False):
            messages.warning(
                request,
                "The merge candidate search is currently disabled.",
            )
        return super().dispatch(request, *args, **kwargs)

    def get_context_data(self, **kwargs):
        context = super().get_context_data(**kwargs)
        context["merge_models"] = self._get_merge_models()
        context["search_url"] = (
            reverse("merge_candidate_search")
            if getattr(settings, "MERGE_TOOL_FEATURE", False)
            else ""
        )
        context["default_threshold"] = 75
        return context

    def _get_merge_models(self) -> list[dict[str, str]]:
        """Return a sorted list of merge-enabled models for the UI selector."""

        if not getattr(settings, "MERGE_TOOL_FEATURE", False):
            return []
        options: list[dict[str, str]] = []
        for model in MERGE_REGISTRY.keys():
            meta = model._meta
            label = f"{meta.app_label}.{meta.model_name}"
            verbose_name = str(getattr(meta, "verbose_name_plural", meta.verbose_name)).title()
            options.append({"label": label, "name": verbose_name})
        options.sort(key=lambda item: item["name"])
        return options


class MergeCandidateAPIView(View):
    """Expose fuzzy merge candidates for staff via a JSON API."""

    http_method_names = ["get"]

    def dispatch(self, request, *args, **kwargs):
        if not request.user.is_authenticated or not request.user.is_staff:
            return JsonResponse({"detail": "Forbidden"}, status=403)
        if not getattr(settings, "MERGE_TOOL_FEATURE", False):
            return JsonResponse(
                {"detail": "Merge tooling is currently disabled."}, status=503
            )
        return super().dispatch(request, *args, **kwargs)

    def get(self, request, *args, **kwargs):
        wants_json = self._wants_json(request)
        try:
            model = self._get_model_from_label(request.GET.get("model_label", ""))
        except ValueError as exc:
            import logging
            logging.exception("Invalid model label exception in MergeCandidateAPIView")
            return self._error_response(
                request,
                "Invalid model label.",
                status=400,
                wants_json=wants_json,
            )

        query = (request.GET.get("query") or "").strip()
        if not query:
            return self._error_response(
                request,
                "The `query` parameter is required.",
                status=400,
                wants_json=wants_json,
                model=model,
            )

        threshold = self._parse_threshold(request.GET.get("threshold"))
        if threshold is None:
            return self._error_response(
                request,
                "The `threshold` parameter must be numeric.",
                status=400,
                wants_json=wants_json,
                model=model,
            )

        try:
            fields = self._extract_fields(request, model)
        except ValueError as exc:
            import logging
            logging.exception("Invalid field specification in MergeCandidateAPIView")
            return self._error_response(
                request,
                "Invalid field specification.",
                status=400,
                wants_json=wants_json,
                model=model,
            )

        if not fields:
            return self._error_response(
                request,
                "No fields available for scoring.",
                status=400,
                wants_json=wants_json,
                model=model,
            )

        try:
            queryset = self._build_queryset(request, model)
        except ValueError as exc:
            import logging
            logging.exception("ValueError in MergeCandidateAPIView._build_queryset")
            return self._error_response(
                request,
                "Invalid query for model.",
                status=400,
                wants_json=wants_json,
                model=model,
            )

        try:
            matches = score_candidates(model, query, fields=fields, threshold=threshold, queryset=queryset)
        except RuntimeError as exc:
            import logging
            logging.exception("RuntimeError in MergeCandidateAPIView.score_candidates")
            return self._error_response(
                request,
                "Service temporarily unavailable.",
                status=503,
                wants_json=wants_json,
                model=model,
            )

        page_size, paginator, page_obj = self._paginate(request, matches)

        if paginator is None or page_obj is None:
            payload = {
                "model": f"{model._meta.app_label}.{model._meta.model_name}",
                "query": query,
                "threshold": threshold,
                "page": 1,
                "page_size": page_size,
                "total_results": 0,
                "num_pages": 0,
                "preview_fields": fields,
                "results": [],
            }
            return self._final_response(
                request,
                model,
                payload,
                paginator=None,
                page_obj=None,
                wants_json=wants_json,
            )

        payload = {
            "model": f"{model._meta.app_label}.{model._meta.model_name}",
            "query": query,
            "threshold": threshold,
            "page": page_obj.number,
            "page_size": paginator.per_page,
            "total_results": paginator.count,
            "num_pages": paginator.num_pages,
            "preview_fields": fields,
            "results": [self._serialise_match(match, fields) for match in page_obj.object_list],
        }
        return self._final_response(
            request,
            model,
            payload,
            paginator=paginator,
            page_obj=page_obj,
            wants_json=wants_json,
        )

    def _final_response(
        self,
        request,
        model,
        payload,
        *,
        paginator,
        page_obj,
        wants_json=None,
    ):
        if wants_json is None:
            wants_json = self._wants_json(request)
        if wants_json:
            return JsonResponse(payload)
        context = self._build_template_context(
            request,
            model,
            payload=payload,
            paginator=paginator,
            page_obj=page_obj,
        )
        return render(
            request,
            "admin/cms/merge/search_results.html",
            context,
        )

    def _get_model_from_label(self, label: str):
        if not label:
            raise ValueError("The `model_label` parameter is required.")
        if "." not in label:
            raise ValueError("`model_label` must use the format 'app_label.ModelName'.")
        app_label, model_name = label.split(".", 1)
        try:
            model = apps.get_model(app_label, model_name)
        except LookupError as exc:  # pragma: no cover - defensive guard
            raise ValueError(str(exc)) from exc
        if model is None:
            raise ValueError(f"Unknown model '{label}'.")
        if model not in MERGE_REGISTRY:
            raise ValueError(f"Model '{label}' is not registered for merging.")
        if not issubclass(model, MergeMixin):
            raise ValueError(f"Model '{label}' must inherit from MergeMixin.")
        return model

    def _parse_threshold(self, raw_value: str | None) -> float | None:
        if raw_value in (None, ""):
            return 75.0
        try:
            value = float(raw_value)
        except (TypeError, ValueError):
            return None
        return max(0.0, min(value, 100.0))

    def _wants_json(self, request) -> bool:
        format_override = (request.GET.get("format") or "").lower()
        if format_override == "json":
            return True
        if format_override == "html":
            return False
        accept = request.headers.get("Accept", "")
        if "application/json" in accept.lower() and "text/html" not in accept.lower():
            return True
        requested_with = request.headers.get("X-Requested-With", "")
        return requested_with.lower() == "xmlhttprequest"

    def _error_response(
        self,
        request,
        message: str,
        *,
        status: int,
        wants_json: bool | None = None,
        model=None,
    ):
        if wants_json is None:
            wants_json = self._wants_json(request)
        if wants_json:
            return JsonResponse({"detail": message}, status=status)
        context = self._build_template_context(
            request,
            model,
            payload=None,
            paginator=None,
            page_obj=None,
            error=message,
        )
        return render(
            request,
            "admin/cms/merge/search_results.html",
            context,
            status=status,
        )

    def _build_template_context(
        self,
        request,
        model,
        *,
        payload,
        paginator,
        page_obj,
        error: str | None = None,
    ):
        meta = getattr(model, "_meta", None)
        results = []
        preview_fields: list[str] = []
        if payload:
            results = payload.get("results", [])
            preview_fields = payload.get("preview_fields", [])
        return {
            "error": error,
            "payload": payload,
            "results": results,
            "preview_fields": preview_fields,
            "paginator": paginator,
            "page_obj": page_obj,
            "model_meta": meta,
            "model_label": payload["model"] if payload else None,
            "query_params": self._build_query_params(request),
            "merge_tool_url": reverse("merge_candidates"),
        }

    def _build_query_params(self, request) -> str:
        params = request.GET.copy()
        if "page" in params:
            params = params.copy()
            params.pop("page")
        encoded = params.urlencode()
        return encoded

    def _extract_fields(self, request, model) -> list[str]:
        explicit_fields: list[str] = []
        raw_multi = request.GET.getlist("fields")
        for value in raw_multi:
            for item in value.split(","):
                candidate = item.strip()
                if candidate:
                    explicit_fields.append(candidate)
        if not explicit_fields and request.GET.get("fields"):
            for item in request.GET["fields"].split(","):
                candidate = item.strip()
                if candidate:
                    explicit_fields.append(candidate)

        if explicit_fields:
            return explicit_fields

        instance = None
        try:
            instance = model()
        except TypeError:
            instance = None

        if isinstance(instance, MergeMixin):
            inferred = list(instance.get_merge_display_fields())
        else:
            inferred = []

        if not inferred:
            inferred = []
            for field in model._meta.concrete_fields:
                if not getattr(field, "editable", False) or field.primary_key:
                    continue
                inferred.append(field.name)
                if len(inferred) >= 5:
                    break

        return inferred

    def _build_queryset(self, request, model):
        queryset = model._default_manager.all()
        filters_payload = request.GET.get("filters")
        filter_kwargs: dict[str, Any] = {}
        if filters_payload:
            try:
                decoded = json.loads(filters_payload)
            except json.JSONDecodeError as exc:
                raise ValueError("`filters` must contain valid JSON.") from exc
            if not isinstance(decoded, dict):
                raise ValueError("`filters` must be a JSON object.")
            filter_kwargs.update(decoded)

        date_field = request.GET.get("date_field")
        if date_field:
            try:
                field = model._meta.get_field(date_field)
            except FieldDoesNotExist as exc:
                raise ValueError(f"Unknown date field '{date_field}'.") from exc
            if not isinstance(field, (models.DateField, models.DateTimeField)):
                raise ValueError(f"Field '{date_field}' is not a date field.")
            after = request.GET.get("date_after")
            before = request.GET.get("date_before")
            if after:
                parsed_after = self._parse_datetime(after, end_of_day=False)
                if parsed_after is None:
                    raise ValueError("`date_after` must be a valid ISO formatted date/time value.")
                filter_kwargs[f"{date_field}__gte"] = parsed_after
            if before:
                parsed_before = self._parse_datetime(before, end_of_day=True)
                if parsed_before is None:
                    raise ValueError("`date_before` must be a valid ISO formatted date/time value.")
                filter_kwargs[f"{date_field}__lte"] = parsed_before

        if filter_kwargs:
            queryset = queryset.filter(**filter_kwargs)
        return queryset

    def _parse_datetime(self, raw_value: str, *, end_of_day: bool) -> datetime | None:
        parsed = parse_datetime(raw_value)
        if parsed is None:
            date_value = parse_date(raw_value)
            if date_value is None:
                return None
            if end_of_day:
                parsed = datetime.combine(date_value, datetime.max.time())
            else:
                parsed = datetime.combine(date_value, datetime.min.time())
        if timezone.is_naive(parsed):
            try:
                parsed = timezone.make_aware(parsed, timezone.get_current_timezone())
            except Exception:  # pragma: no cover - fallback for already aware values
                return parsed
        return parsed

    def _paginate(self, request, matches):
        page_size = self._get_page_size(request)
        if not matches:
            return page_size, None, None

        paginator = Paginator(matches, page_size)
        page_number = self._get_page_number(request)
        try:
            page_obj = paginator.page(page_number)
        except (EmptyPage, PageNotAnInteger):
            page_obj = paginator.page(paginator.num_pages)
        return page_size, paginator, page_obj

    def _get_page_size(self, request) -> int:
        size = self._parse_positive_int(request.GET.get("page_size"), default=25)
        if size is None:
            raise ValueError("`page_size` must be a positive integer.")
        return min(size, 200)

    def _get_page_number(self, request) -> int:
        page_number = self._parse_positive_int(request.GET.get("page"), default=1)
        if page_number is None:
            raise ValueError("`page` must be a positive integer.")
        return page_number

    def _parse_positive_int(self, raw_value: str | None, *, default: int | None) -> int | None:
        if raw_value in (None, ""):
            return default
        try:
            value = int(raw_value)
        except (TypeError, ValueError):
            return None
        if value <= 0:
            return None
        return value

    def _serialise_match(self, match, fields: list[str]) -> dict[str, Any]:
        preview = []
        for field_name in fields:
            value = getattr(match.instance, field_name, "")
            preview.append({"field": field_name, "value": "" if value is None else str(value)})

        return {
            "score": round(match.score, 2),
            "candidate": {
                "pk": match.instance.pk,
                "label": str(match.instance),
            },
            "preview": preview,
        }

class PreparationAccessMixin(UserPassesTestMixin):
    def test_func(self):
        user = self.request.user
        return (
            user.is_superuser or
            user.groups.filter(name__in=["Curators", "Collection Managers"]).exists()
        )

def is_intern(user):
    if not getattr(user, "is_authenticated", False):
        return False
    return user.groups.filter(name="Interns").exists()


def is_qc_expert(user):
    if not getattr(user, "is_authenticated", False):
        return False
    return user.is_superuser or user.groups.filter(
        name__in=["Curators", "Collection Managers"]
    ).exists()


def can_manage_places(user):
    return user.is_superuser or user.groups.filter(name="Collection Managers").exists()


def is_public_user(user):
    if not user.is_authenticated:
        return True
    return user.groups.filter(name__iexact="Public").exists()


def prefetch_accession_related(qs):
    """Prefetch accession row data needed for taxon and element summaries."""
    accession_row_prefetch = Prefetch(
        'accessionrow_set',
        queryset=AccessionRow.objects.select_related('storage').prefetch_related(
            Prefetch(
                'natureofspecimen_set',
                queryset=NatureOfSpecimen.objects.select_related('element')
            ),
            Prefetch(
                'identification_set',
                queryset=Identification.objects.select_related('taxon_record').order_by('-date_identified', '-id')
            ),
        )
    )

    return (
        qs.select_related('collection', 'specimen_prefix')
        .prefetch_related(accession_row_prefetch)
        .distinct()
    )


def attach_accession_summaries(accessions):
    """Attach taxon and element summaries to each accession in the iterable."""
    if accessions is None:
        return

    accession_list = getattr(accessions, 'object_list', accessions)

    for accession in accession_list:
        taxa = set()
        elements = set()

        for row in accession.accessionrow_set.all():
            for identification in row.identification_set.all():
                taxon = (identification.taxon or "").strip()
                if taxon:
                    taxa.add(taxon)
            for specimen in row.natureofspecimen_set.all():
                element = getattr(specimen, 'element', None)
                if element and element.name:
                    elements.add(element.name)

        accession.taxa_list = sorted(taxa)
        accession.element_list = sorted(elements)

def add_fieldslip_to_accession(request, pk):
    """
    Adds an existing FieldSlip to an Accession.
    """
    accession = get_object_or_404(Accession, pk=pk)
    
    if request.method == "POST":
        form = AccessionFieldSlipForm(request.POST)
        if form.is_valid():
            relation = form.save(commit=False)
            relation.accession = accession
            relation.save()
            messages.success(request, "FieldSlip added successfully!")
            return redirect("accession_detail", pk=accession.pk)

    messages.error(request, "Error adding FieldSlip.")
    return redirect("accession_detail", pk=accession.pk)

def create_fieldslip_for_accession(request, pk):
    """ Opens a modal for FieldSlip creation and links it to an Accession """
    accession = get_object_or_404(Accession, pk=pk)

    if request.method == "POST":
        form = FieldSlipForm(request.POST)
        if form.is_valid():
            fieldslip = form.save()
            AccessionFieldSlip.objects.create(accession=accession, fieldslip=fieldslip)
            messages.success(request, "New FieldSlip created and linked successfully!")

            # Instead of closing a pop-up window, return a script to close the modal
            return HttpResponse('<script>window.parent.closeModalAndRefresh();</script>')

        else:
            messages.error(request, "There were errors in your submission. Please correct them.")

    else:
        form = FieldSlipForm()

    return render(request, "includes/base_form.html", {
        "form": form,
        "action": request.path,
        "title": "New FieldSlip",
        "submit_label": "Create FieldSlip",
    })

def fieldslip_export(request):
    # Create a CSV response
    response = HttpResponse(content_type='text/csv')
    response['Content-Disposition'] = 'attachment; filename="fieldslips.csv"'

    writer = csv.writer(response)
    writer.writerow(['Field Number', 'Discoverer', 'Collector', 'Collection Date', 'Verbatim Locality',
                     'Verbatim Taxon', 'Verbatim Element', 'Verbatim Horizon', 'Aerial Photo'])  # Header row

    for fieldslip in FieldSlip.objects.all():
        writer.writerow([fieldslip.field_number, fieldslip.discoverer, fieldslip.collector,
                         fieldslip.collection_date, fieldslip.verbatim_locality,
                         fieldslip.verbatim_taxon, fieldslip.verbatim_element,
                         fieldslip.verbatim_horizon, fieldslip.aerial_photo.url if fieldslip.aerial_photo else ''])

    return response

def fieldslip_import(request):
    if request.method == 'POST':
        resource = FieldSlipResource()
        dataset = request.FILES['import_file']
        result = resource.import_data(dataset, dry_run=True)  # Perform a dry run

        if not result.has_errors():
            resource.import_data(dataset, dry_run=False)  #  import now
            return redirect('fieldslip_list')  # Redirect after successful import

    return render(request, 'cms/fieldslip_import.html')  # Render the import form

@login_required
def dashboard(request):
    """Landing page that adapts content based on user roles."""
    user = request.user
    context = {}
    role_context_added = False

    if user.groups.filter(name="Preparators").exists():
        my_preparations_qs = Preparation.objects.filter(
            preparator=user
        ).exclude(status=PreparationStatus.COMPLETED)
        my_preparations = my_preparations_qs.order_by("-started_on")[:10]

        priority_threshold = now().date() - timedelta(days=7)
        priority_tasks = (
            my_preparations_qs.filter(started_on__lte=priority_threshold)
            .order_by("-started_on")[:10]
        )

        context.update(
            {
                "is_preparator": True,
                "my_preparations": my_preparations,
                "priority_tasks": priority_tasks,
            }
        )
        role_context_added = True

    if user.groups.filter(name="Curators").exists():
        completed_preparations = (
            Preparation.objects.filter(
                status=PreparationStatus.COMPLETED,
                curator=user,
            )
            .order_by("-completed_on")[:10]
        )

        context.update(
            {
                "is_curator": True,
                "completed_preparations": completed_preparations,
            }
        )
        role_context_added = True

    if user.groups.filter(name="Collection Managers").exists():
        has_active_series = AccessionNumberSeries.objects.filter(
            user=user, is_active=True
        ).exists()
        unassigned_accessions = (
            Accession.objects.filter(accessioned_by=user)
            .annotate(row_count=Count("accessionrow"))
            .filter(row_count=0)
            .order_by("-created_on")[:10]
        )
        latest_accessions = (
            Accession.objects.filter(
                Q(created_by=user)
                | Q(modified_by=user)
                | Q(accessionrow__created_by=user)
                | Q(accessionrow__modified_by=user)
            )
            .annotate(
                last_activity=Greatest(
                    "modified_on", Max("accessionrow__modified_on")
                )
            )
            .order_by("-last_activity")
            .distinct()[:10]
        )

        context.update(
            {
                "is_collection_manager": True,
                "has_active_series": has_active_series,
                "unassigned_accessions": unassigned_accessions,
                "latest_accessions": latest_accessions,
            }
        )
        role_context_added = True

    is_expert_user = is_qc_expert(user)
    if is_expert_user:
        context["is_expert"] = True

    intern_member = is_intern(user)
    if intern_member:
        scanning_utils.auto_complete_scans(
            Scanning.objects.filter(user=user, end_time__isnull=True)
        )
        active_scan_id_subquery = Scanning.objects.filter(
            drawer=OuterRef("pk"), user=user, end_time__isnull=True
        ).values("id")[:1]
        active_scan_start_subquery = Scanning.objects.filter(
            drawer=OuterRef("pk"), user=user, end_time__isnull=True
        ).values("start_time")[:1]
        my_drawers_qs = (
            DrawerRegister.objects.filter(
                scanning_status=DrawerRegister.ScanningStatus.IN_PROGRESS,
                scanning_users=user,
            )
            .annotate(active_scan_id=Subquery(active_scan_id_subquery))
            .annotate(active_scan_start=Subquery(active_scan_start_subquery))
            .order_by("-priority", "code")
        )
        my_drawers = list(my_drawers_qs[:1])

        for drawer in my_drawers:
            drawer.active_scan_start = scanning_utils.to_nairobi(
                getattr(drawer, "active_scan_start", None)
            )

        context.update(
            {
                "is_intern": True,
                "my_drawers": my_drawers,
            }
        )
        role_context_added = True

    qc_sections: list[dict] = []
    section_limit = 10
    base_qc_qs = Media.objects.select_related("accession", "accession_row").annotate(
        comment_count=Count("qc_logs__comments", distinct=True)
    )

    queue_definitions = [
        {
            "key": "pending_expert",
            "label": "Needs expert attention",
            "filters": {"qc_status": Media.QCStatus.PENDING_EXPERT},
            "action_url_name": "media_expert_qc",
            "cta_label": "Open Expert QC",
            "empty_message": "No media awaiting expert review.",
            "list_view_name": "media_qc_pending_expert",
            "roles": {"expert"},
        },
        {
            "key": "pending_intern",
            "label": "Pending intern review",
            "filters": {
                "qc_status": Media.QCStatus.PENDING_INTERN,
                "ocr_status": Media.OCRStatus.COMPLETED,
                "media_location__startswith": "uploads/ocr/",
            },
            "action_url_name": "media_intern_qc",
            "cta_label": "Review",
            "empty_message": "No media awaiting intern review.",
            "list_view_name": "media_qc_pending_intern",
            "roles": {"intern", "expert"},
        },
        {
            "key": "returned",
            "label": "Returned for fixes",
            "filters": {"qc_status": Media.QCStatus.REJECTED},
            "action_url_name": "media_intern_qc",
            "cta_label": "Review fixes",
            "empty_message": "No media returned for fixes.",
            "list_view_name": "media_qc_returned",
            "roles": {"intern", "expert"},
        },
    ]

    def user_has_role(roles: set[str]) -> bool:
        if not roles:
            return True
        return any(
            [
                "expert" in roles and is_expert_user,
                "intern" in roles and intern_member,
            ]
        )

    for definition in queue_definitions:
        roles = definition.get("roles", set())
        if not user_has_role(roles):
            continue

        queryset = base_qc_qs.filter(**definition["filters"]).order_by("-modified_on")
        entries = list(queryset[: section_limit + 1])
        has_more = len(entries) > section_limit
        entries = entries[:section_limit]
        if entries or definition.get("show_when_empty", True):
            qc_sections.append(
                {
                    "key": definition["key"],
                    "label": definition["label"],
                    "entries": entries,
                    "has_more": has_more,
                    "action_url_name": definition["action_url_name"],
                    "cta_label": definition["cta_label"],
                    "empty_message": definition["empty_message"],
                    "view_all_url": reverse(definition["list_view_name"]),
                }
            )

    qc_extra_links: list[dict] = []
    if is_expert_user:
        qc_extra_links.extend(
            [
                {
                    "label": "Media with rearranged rows",
                    "url": reverse("media_qc_rows_rearranged"),
                },
                {
                    "label": "Media with QC comments",
                    "url": reverse("media_qc_with_comments"),
                },
            ]
        )

    context["qc_sections"] = qc_sections
    context["qc_extra_links"] = qc_extra_links

    if not role_context_added and not qc_sections:
        context["no_role"] = True

    return render(request, "cms/dashboard.html", context)


class MediaQCQueueView(LoginRequiredMixin, UserPassesTestMixin, ListView):
    """Base list view for filtered media QC queues."""

    model = Media
    template_name = "cms/qc/media_queue_list.html"
    context_object_name = "media_list"
    paginate_by = 50
    raise_exception = True
    ordering = ("-modified_on", "-pk")
    filters: dict[str, object] = {}
    allowed_roles: set[str] | None = None
    queue_title: str = ""
    queue_description: str | None = None
    queue_action_url_name: str | None = None
    queue_action_label: str = "Open QC"
    queue_empty_message: str = "No media match this queue."
    distinct: bool = True

    def get_filters(self) -> dict[str, object]:
        return dict(self.filters)

    def get_ordering(self):
        return self.ordering

    def test_func(self) -> bool:
        user = self.request.user
        role_checks = {
            "expert": is_qc_expert,
            "intern": is_intern,
        }
        allowed_roles = self.allowed_roles or {"expert"}
        for role in allowed_roles:
            check = role_checks.get(role)
            if check and check(user):
                return True
        return False

    def get_queryset(self):
        queryset = Media.objects.filter(**self.get_filters()).select_related(
            "accession", "accession_row"
        ).annotate(comment_count=Count("qc_logs__comments", distinct=True))

        if self.distinct:
            queryset = queryset.distinct()

        ordering = self.get_ordering()
        if ordering:
            if isinstance(ordering, (list, tuple)):
                queryset = queryset.order_by(*ordering)
            else:
                queryset = queryset.order_by(ordering)

        return queryset

    def get_context_data(self, **kwargs):
        context = super().get_context_data(**kwargs)
        context.update(
            {
                "queue_title": self.queue_title,
                "queue_description": self.queue_description,
                "queue_action_url_name": self.queue_action_url_name,
                "queue_action_label": self.queue_action_label,
                "queue_empty_message": self.queue_empty_message,
            }
        )
        return context


class MediaPendingInternQueueView(MediaQCQueueView):
    filters = {
        "qc_status": Media.QCStatus.PENDING_INTERN,
        "ocr_status": Media.OCRStatus.COMPLETED,
        "media_location__startswith": "uploads/ocr/",
    }
    allowed_roles = {"intern", "expert"}
    queue_title = "Pending intern review"
    queue_action_url_name = "media_intern_qc"
    queue_action_label = "Review"
    queue_empty_message = "No media awaiting intern review."


class MediaReturnedForFixesQueueView(MediaQCQueueView):
    filters = {"qc_status": Media.QCStatus.REJECTED}
    allowed_roles = {"intern", "expert"}
    queue_title = "Returned for fixes"
    queue_action_url_name = "media_intern_qc"
    queue_action_label = "Review fixes"
    queue_empty_message = "No media have been returned for fixes."


class MediaNeedsExpertAttentionQueueView(MediaQCQueueView):
    filters = {"qc_status": Media.QCStatus.PENDING_EXPERT}
    allowed_roles = {"expert"}
    queue_title = "Needs expert attention"
    queue_action_url_name = "media_expert_qc"
    queue_action_label = "Open Expert QC"
    queue_empty_message = "No media awaiting expert review."


class MediaRowsRearrangedQueueView(MediaQCQueueView):
    filters = {"rows_rearranged": True}
    allowed_roles = {"expert"}
    queue_title = "Media with rearranged rows"
    queue_description = "Media flagged during QC because the accession rows were rearranged."
    queue_action_url_name = "media_expert_qc"
    queue_action_label = "Open Expert QC"
    queue_empty_message = "No media are currently flagged for row rearrangements."


class MediaWithCommentsQueueView(MediaQCQueueView):
    filters = {"qc_logs__comments__isnull": False}
    allowed_roles = {"expert"}
    queue_title = "Media with QC comments"
    queue_description = "Items that have at least one QC discussion comment."
    queue_action_url_name = "media_expert_qc"
    queue_action_label = "Open Expert QC"
    queue_empty_message = "No media entries have QC comments yet."


class MediaQCHistoryView(LoginRequiredMixin, UserPassesTestMixin, ListView):
    """Display a paginated timeline of media QC activity."""

    model = MediaQCLog
    template_name = "cms/qc/history.html"
    context_object_name = "qc_logs"
    paginate_by = 25
    raise_exception = True
    filter_media: Media | None = None

    def test_func(self) -> bool:
        user = self.request.user
        return user.is_superuser or user.is_staff

    def get_queryset(self):
        queryset = (
            MediaQCLog.objects.select_related("media", "changed_by")
            .prefetch_related(_QC_COMMENT_PREFETCH)
            .order_by("-created_on")
        )
        media_uuid = self.request.GET.get("media")
        self.filter_media = None
        if media_uuid:
            queryset = queryset.filter(media__uuid=media_uuid)
            self.filter_media = Media.objects.filter(uuid=media_uuid).first()
        change_type = self.request.GET.get("change_type", "")
        self.active_change_type = ""
        valid_change_types = {value for value, _ in MediaQCLog.ChangeType.choices}
        if change_type in valid_change_types:
            queryset = queryset.filter(change_type=change_type)
            self.active_change_type = change_type
        return queryset

    def get_context_data(self, **kwargs):
        context = super().get_context_data(**kwargs)
        context["filter_media"] = self.filter_media
        context["page_title"] = _("Media QC history")
        context["active_media"] = self.request.GET.get("media", "")
        context["active_change_type"] = getattr(self, "active_change_type", "")
        context["change_type_choices"] = [
            {"value": "", "label": _("All changes")}
        ] + [
            {"value": value, "label": label}
            for value, label in MediaQCLog.ChangeType.choices
        ]
        return context


def index(request):
    """View function for home page of site."""
    if request.user.is_authenticated:
        return dashboard(request)
    return render(request, 'index.html')

def base_generic(request):
    return render(request, 'base_generic.html')

def fieldslip_create(request):
    if request.method == 'POST':
        form = FieldSlipForm(request.POST, request.FILES)
        if form.is_valid():
            form.save()
            return redirect('fieldslip_list')  #  to redirect to the list view
    else:
        form = FieldSlipForm()
    return render(request, 'cms/fieldslip_form.html', {'form': form})

def fieldslip_edit(request, pk):
    fieldslip = get_object_or_404(FieldSlip, pk=pk)
    if request.method == 'POST':
        form = FieldSlipForm(request.POST, request.FILES, instance=fieldslip)
        if form.is_valid():
            form.save()
            return redirect('fieldslip_detail', pk=fieldslip.pk)  # Redirect to the detail view
    else:
        form = FieldSlipForm(instance=fieldslip)
    return render(request, 'cms/fieldslip_form.html', {'form': form})

@staff_member_required
def generate_accession_batch(request):
    form = AccessionBatchForm(request.POST or None)
    series_remaining = None
    series_range = None

    if request.method == "POST" and form.is_valid():
        user = form.cleaned_data['user']
        try:
            # Get user's active accession number series
            series = AccessionNumberSeries.objects.get(user=user, is_active=True)
            series_remaining = series.end_at - series.current_number + 1
            series_range = f"from {series.current_number} to {series.end_at}"

            # Try to generate accessions
            try:
                accessions = generate_accessions_from_series(
                    series_user=user,
                    count=form.cleaned_data['count'],
                    collection=form.cleaned_data['collection'],
                    specimen_prefix=form.cleaned_data['specimen_prefix'],
                    creator_user=request.user
                )
                messages.success(
                    request,
                    f"Successfully created {len(accessions)} accessions for {user}."
                )
                return redirect("accession_list")

            except ValueError as ve:
                form.add_error('count', f"{ve} (Available range: {series_range})")

        except AccessionNumberSeries.DoesNotExist:
            form.add_error('user', "No active accession number series found for this user.")

    return render(request, "cms/accession_batch_form.html", {
        "form": form,
        "series_remaining": series_remaining,
        "series_range": series_range,
        "title": "Accession Numbers",
        "method": "post",
        "action": request.path,
    })

def reference_create(request):
    if request.method == 'POST':
        form = ReferenceForm(request.POST, request.FILES)
        if form.is_valid():
            form.save()
            return redirect('reference_list')  #  to redirect to the list view
    else:
        form = ReferenceForm()
    return render(request, 'cms/reference_form.html', {'form': form})


@login_required
@user_passes_test(is_collection_manager)
def locality_create(request):
    if request.method == 'POST':
        form = LocalityForm(request.POST, request.FILES)
        if form.is_valid():
            form.save()
            return redirect('locality_list')
    else:
        form = LocalityForm()

    return render(request, 'cms/locality_form.html', {'form': form})


def reference_edit(request, pk):

    reference = get_object_or_404(Reference, pk=pk)
    if request.method == 'POST':
        form = ReferenceForm(request.POST, request.FILES, instance=reference)
        if form.is_valid():
            form.save()
            return redirect('reference_detail', pk=reference.pk)  # Redirect to the detail view
    else:
        form = ReferenceForm(instance=reference)
    return render(request, 'cms/reference_form.html', {'form': form})


def locality_edit(request, pk):
    
    locality = get_object_or_404(Locality, pk=pk)
    if request.method == 'POST':
        form = LocalityForm(request.POST, request.FILES, instance=locality)
        if form.is_valid():
            form.save()
            return redirect('locality_detail', pk=locality.pk)  # Redirect to the detail view
    else:
        form = LocalityForm(instance=locality)
    return render(request, 'cms/locality_form.html', {'form': form})


@login_required
@user_passes_test(can_manage_places)
def place_create(request):
    if request.method == 'POST':
        form = PlaceForm(request.POST)
        if form.is_valid():
            form.save()
            return redirect('place_list')
    else:
        form = PlaceForm()
    return render(request, 'cms/place_form.html', {'form': form})


@login_required
@user_passes_test(can_manage_places)
def place_edit(request, pk):
    place = get_object_or_404(Place, pk=pk)
    if request.method == 'POST':
        form = PlaceForm(request.POST, instance=place)
        if form.is_valid():
            form.save()
            return redirect('place_detail', pk=place.pk)
    else:
        form = PlaceForm(instance=place)
    return render(request, 'cms/place_form.html', {'form': form})


class FieldSlipDetailView(DetailView):
    model = FieldSlip
    template_name = 'cms/fieldslip_detail.html'
    context_object_name = 'fieldslip'

class FieldSlipListView(LoginRequiredMixin, UserPassesTestMixin, FilterView):
    model = FieldSlip
    template_name = 'cms/fieldslip_list.html'
    context_object_name = 'fieldslips'
    paginate_by = 10
    filterset_class = FieldSlipFilter

    def test_func(self):
        user = self.request.user
        return user.is_superuser or user.groups.filter(name="Collection Managers").exists()

class AccessionDetailView(DetailView):
    model = Accession
    template_name = 'cms/accession_detail.html'
    context_object_name = 'accession'

    def get_queryset(self):
        qs = super().get_queryset().select_related(
            'collection',
            'specimen_prefix',
            'accessioned_by',
        )
        user = self.request.user
        if user.is_authenticated and (
            user.is_superuser or
            user.groups.filter(name__in=["Collection Managers", "Curators"]).exists()
        ):
            filtered = qs
        else:
            filtered = qs.filter(is_published=True)

        return prefetch_accession_related(filtered).prefetch_related(
            Prefetch(
                'fieldslip_links',
                queryset=AccessionFieldSlip.objects.select_related('fieldslip'),
            ),
            Prefetch(
                'specimen_geologies',
                queryset=SpecimenGeology.objects.select_related(
                    'earliest_geological_context',
                    'latest_geological_context',
                ),
            ),
            Prefetch(
                'comments',
                queryset=Comment.objects.select_related('subject').order_by('-created_on'),
            ),
            Prefetch(
                'accessionreference_set',
                queryset=AccessionReference.objects.select_related('reference'),
            ),
        )

    def get_context_data(self, **kwargs):
        context = super().get_context_data(**kwargs)
        accession = self.object
        related_fieldslips = list(accession.fieldslip_links.all())
        references = list(accession.accessionreference_set.all())
        geologies = list(accession.specimen_geologies.all())
        comments = list(accession.comments.all())
        accession_rows = list(accession.accessionrow_set.all())

        (
            first_identifications,
            identification_counts,
            taxonomy_map,
        ) = build_accession_identification_maps(accession_rows)

        context["related_fieldslips"] = related_fieldslips
        context['references'] = references
        context['geologies'] = geologies
        context['comments'] = comments
        # Form for adding existing FieldSlips
        context["add_fieldslip_form"] = AccessionFieldSlipForm()

        # Pass filtered data to template
        context['accession_rows'] = accession_rows
        context['first_identifications'] = first_identifications  # First identifications per accession row
        context['identification_counts'] = identification_counts  # Number of identifications per accession row
        context['taxonomy'] = taxonomy_map  # Maps first identifications to Taxon objects
        context['taxonomy_map'] = taxonomy_map

        return context

from django.contrib.auth.mixins import LoginRequiredMixin

from django.views.generic import ListView
from django_filters.views import FilterView

class AccessionListView(FilterView):
    model = Accession
    context_object_name = 'accessions'
    template_name = 'cms/accession_list.html'
    paginate_by = 10
    filterset_class = AccessionFilter

    def get_queryset(self):
        qs = super().get_queryset()
        user = self.request.user

        if not (
            user.is_authenticated
            and (
                user.is_superuser
                or user.groups.filter(name__in=["Collection Managers", "Curators"]).exists()
            )
        ):
            qs = qs.filter(is_published=True)

        return prefetch_accession_related(qs)

    def get_context_data(self, **kwargs):
        context = super().get_context_data(**kwargs)
        accessions = context.get('accessions')
        if accessions is not None:
            attach_accession_summaries(accessions)

        return context

class AccessionRowDetailView(DetailView):
    model = AccessionRow
    template_name = 'cms/accession_row_detail.html'
    context_object_name = 'accessionrow'

    def get_context_data(self, **kwargs):
        context = super().get_context_data(**kwargs)
        context['natureofspecimens'] = NatureOfSpecimen.objects.filter(accession_row=self.object)
<<<<<<< HEAD
        # Order identifications by date_identified DESC (nulls last), then created_on DESC
=======
>>>>>>> ba3746aa
        context['identifications'] = Identification.objects.filter(
            accession_row=self.object
        ).order_by('-date_identified', '-created_on')
        context['can_edit'] = (
            self.request.user.is_superuser or is_collection_manager(self.request.user)
        )
        context['can_manage'] = context['can_edit']
        context['show_inventory_status'] = not is_public_user(self.request.user)
        return context


class AccessionRowUpdateView(LoginRequiredMixin, UserPassesTestMixin, UpdateView):
    model = AccessionRow
    form_class = AccessionRowUpdateForm
    template_name = 'cms/accession_row_form.html'
    context_object_name = 'accessionrow'

    def test_func(self):
        return self.request.user.is_superuser or is_collection_manager(self.request.user)

    def get_success_url(self):
        return self.object.get_absolute_url()

class AccessionWizard(SessionWizardView):
    file_storage = FileSystemStorage(location=settings.MEDIA_ROOT)
    form_list = [AccessionNumberSelectForm, AccessionForm, SpecimenCompositeForm]
    template_name = 'cms/accession_wizard.html'


    def get_form_kwargs(self, step=None):
        kwargs = super().get_form_kwargs(step)
        if step == '0' or step == 0:
            user = self.request.user
            try:
                series = AccessionNumberSeries.objects.get(user=user, is_active=True)
                used = set(
                    Accession.objects.filter(
                        accessioned_by=user,
                        specimen_no__gte=series.start_from,
                        specimen_no__lte=series.end_at
                    ).values_list('specimen_no', flat=True)
                )
                available = [
                    n for n in range(series.start_from, series.end_at + 1)
                    if n not in used
                ][:10]  # Limit to 10 available numbers
            except AccessionNumberSeries.DoesNotExist:
                available = []
            kwargs["available_numbers"] = available
        return kwargs

    def get_form_initial(self, step):
        initial = super().get_form_initial(step) or {}
        # Pass accession_number from step 0 to step 1
        if step == '1':
            step0_data = self.get_cleaned_data_for_step('0') or {}
            if 'accession_number' in step0_data:
                initial['specimen_no'] = step0_data['accession_number']
        # Pass specimen_no from step 1 to step 2 if needed
        if step == '2':
            step1_data = self.get_cleaned_data_for_step('1') or {}
            if 'specimen_no' in step1_data:
                initial['specimen_no'] = step1_data['specimen_no']
        return initial

    def process_step(self, form):
        """
        Save cleaned data for each step in storage.
        """
        step = self.steps.current
        cleaned = {}
        for key, value in form.cleaned_data.items():
            # Store PK for model instances, else value
            if hasattr(value, 'pk'):
                cleaned[key] = value.pk
            else:
                cleaned[key] = value
        self.storage.extra_data[f"step_{step}_data"] = cleaned
        return super().process_step(form)

    def get_form(self, step=None, data=None, files=None):
        """
        Restore initial values for fields from storage if available.
        """
        form = super().get_form(step, data, files)
        if step and data is None:
            initial = self.get_form_initial(step)
            if initial:
                for key, value in initial.items():
                    if key in form.fields:
                        field = form.fields[key]
                        if isinstance(field, forms.ModelChoiceField):
                            try:
                                form.fields[key].initial = field.queryset.get(pk=value)
                            except field.queryset.model.DoesNotExist:
                                pass
                        else:
                            form.fields[key].initial = value
        return form

    def done(self, form_list, **kwargs):
        """
        Finalize wizard: create Accession, AccessionRow, NatureOfSpecimen, and Identification.
        """
        select_form = form_list[0]
        accession_form = form_list[1]
        specimen_form = form_list[2]
        user = self.request.user
        accession_number = select_form.cleaned_data['accession_number']
        with transaction.atomic():

            accession = accession_form.save(commit=False)
            accession.accessioned_by = user
            accession.specimen_no = accession_number  # <-- Set value from wizard step 1!
            accession.save()
    
            storage = specimen_form.cleaned_data.get('storage')

            row = AccessionRow.objects.create(
                accession=accession,
                storage=storage
            )

            NatureOfSpecimen.objects.create(
                accession_row=row,
                element=specimen_form.cleaned_data['element'],
                side=specimen_form.cleaned_data['side'],
                condition=specimen_form.cleaned_data['condition'],
                fragments=specimen_form.cleaned_data.get('fragments') or 0,
            )

            Identification.objects.create(
                accession_row=row,
                taxon=specimen_form.cleaned_data['taxon'],
                identified_by=specimen_form.cleaned_data['identified_by'],
            )

        return redirect('accession_detail', pk=accession.pk)
    
class ReferenceDetailView(DetailView):
    model = Reference
    template_name = 'cms/reference_detail.html'
    context_object_name = 'reference'

    def get_context_data(self, **kwargs):
        context = super().get_context_data(**kwargs)
        user = self.request.user

        accession_references = self.object.accessionreference_set.select_related(
            "accession__collection",
            "accession__specimen_prefix",
            "accession__accessioned_by",
        ).order_by(
            "accession__collection__abbreviation",
            "accession__specimen_prefix__abbreviation",
            "accession__specimen_no",
            "accession__instance_number",
        )

        if not (
            user.is_authenticated
            and (
                user.is_superuser
                or user.groups.filter(name__in=["Collection Managers", "Curators"]).exists()
            )
        ):
            accession_references = accession_references.filter(accession__is_published=True)

        accession_ids = list(
            dict.fromkeys(accession_references.values_list("accession_id", flat=True))
        )

        accession_entries = []
        if accession_ids:
            accessions = list(
                prefetch_accession_related(
                    Accession.objects.filter(id__in=accession_ids)
                )
            )
            attach_accession_summaries(accessions)
            accession_map = {accession.id: accession for accession in accessions}

            for accession_reference in accession_references:
                accession = accession_map.get(accession_reference.accession_id)
                if accession is not None:
                    accession_entries.append((accession, accession_reference.page))

        doi_value = (self.object.doi or "").strip()
        if doi_value:
            if doi_value.lower().startswith("http"):
                context["doi_url"] = doi_value
            else:
                context["doi_url"] = f"https://doi.org/{doi_value}"

        context["accession_entries"] = accession_entries
        return context

class ReferenceListView(FilterView):
    model = Reference
    template_name = 'cms/reference_list.html'
    context_object_name = 'references'
    paginate_by = 10
    filterset_class = ReferenceFilter

    ordering_fields = {
        "first_author": "first_author",
        "year": "year",
        "title": "title",
        "accessions": "accession_count",
    }
    default_order = "first_author"

    def get_queryset(self):
        queryset = super().get_queryset()
        user = self.request.user

        if is_public_user(user):
            queryset = queryset.annotate(
                accession_count=Count(
                    "accessionreference",
                    filter=Q(accessionreference__accession__is_published=True),
                    distinct=True,
                )
            ).filter(accession_count__gt=0)
        else:
            queryset = queryset.annotate(
                accession_count=Count("accessionreference", distinct=True)
            )

        sort_key = self.request.GET.get("sort") or self.default_order
        direction = self.request.GET.get("direction", "asc")

        if sort_key not in self.ordering_fields:
            sort_key = self.default_order
        if direction not in {"asc", "desc"}:
            direction = "asc"

        order_expression = self.ordering_fields[sort_key]
        if direction == "desc":
            order_expression = f"-{order_expression}"

        return queryset.order_by(order_expression, "title")

    def get_context_data(self, **kwargs):
        context = super().get_context_data(**kwargs)
        sort_key = self.request.GET.get("sort") or self.default_order
        direction = self.request.GET.get("direction", "asc")

        if sort_key not in self.ordering_fields:
            sort_key = self.default_order
        if direction not in {"asc", "desc"}:
            direction = "asc"

        context["current_sort"] = sort_key
        context["current_direction"] = direction
        context["sort_directions"] = {
            field: "desc" if sort_key == field and direction == "asc" else "asc"
            for field in self.ordering_fields
        }
        return context


class AccessionRowQCForm(AccessionRowUpdateForm):
    row_id = forms.CharField(widget=forms.HiddenInput())
    order = forms.IntegerField(widget=forms.HiddenInput())
    storage_datalist_id = "qc-storage-options"

    def __init__(self, *args, **kwargs):
        initial = kwargs.get('initial') or {}
        storage_display = initial.get('storage_display')

        super().__init__(*args, **kwargs)

        suffixes = [('-', '-')] + [
            (suffix, suffix) for suffix in AccessionRow().generate_valid_suffixes()
        ]
        self.fields['specimen_suffix'].choices = suffixes

        original_storage_field = self.fields['storage']
        original_attrs = dict(original_storage_field.widget.attrs)
        original_attrs['list'] = self.storage_datalist_id
        original_attrs.setdefault('autocomplete', 'off')

        storage_initial = storage_display
        if not storage_initial:
            storage_pk = self.initial.get('storage')
            storage_obj = None
            if storage_pk:
                try:
                    storage_obj = Storage.objects.filter(pk=storage_pk).first()
                except (TypeError, ValueError):
                    storage_obj = None
            if storage_obj:
                storage_initial = storage_obj.area
            elif isinstance(storage_pk, str):
                storage_initial = storage_pk

        self.fields['storage'] = forms.CharField(
            label=original_storage_field.label,
            required=False,
            help_text=original_storage_field.help_text,
            max_length=255,
            widget=forms.TextInput(attrs=original_attrs),
        )

        if not self.is_bound:
            if storage_initial:
                self.initial['storage'] = storage_initial
            else:
                self.initial.pop('storage', None)
        self.initial.pop('storage_display', None)

        self.fields['status'].required = False
        self.fields['status'].widget = forms.HiddenInput()
        if not self.initial.get('status'):
            self.initial['status'] = InventoryStatus.UNKNOWN

    def clean_storage(self):
        value = self.cleaned_data.get('storage')
        if isinstance(value, str):
            value = value.strip()
        return value or None

    def _post_clean(self):  # type: ignore[override]
        """Skip model instance assignment so free-form storage strings validate."""
        return None


class HiddenDeleteFormSetMixin:
    def add_fields(self, form, index):
        super().add_fields(form, index)
        if not getattr(self, "can_delete", False):
            return
        delete_field = form.fields.get("DELETE")
        if delete_field is not None:
            delete_field.widget = forms.HiddenInput()
            delete_field.label = ""
            delete_field.help_text = ""


class HiddenDeleteFormSet(HiddenDeleteFormSetMixin, BaseFormSet):
    pass


class AccessionRowIdentificationQCForm(AccessionRowIdentificationForm):
    row_id = forms.CharField(widget=forms.HiddenInput())

    def __init__(self, *args, **kwargs):
        super().__init__(*args, **kwargs)
        for field_name in (
            'identified_by',
            'reference',
            'taxon',
            'identification_qualifier',
            'verbatim_identification',
            'identification_remarks',
            'date_identified',
        ):
            field = self.fields.get(field_name)
            if field is not None:
                field.required = False


class AccessionRowSpecimenQCForm(AccessionRowSpecimenForm):
    row_id = forms.CharField(widget=forms.HiddenInput())

    def __init__(self, *args, **kwargs):
        super().__init__(*args, **kwargs)
        for field_name in (
            'element',
            'side',
            'condition',
            'verbatim_element',
            'portion',
            'fragments',
        ):
                field = self.fields.get(field_name)
                if field is not None:
                    field.required = False


AccessionRowFormSet = formset_factory(AccessionRowQCForm, extra=0, can_delete=False)
IdentificationQCFormSet = formset_factory(
    AccessionRowIdentificationQCForm, extra=0, can_delete=True, formset=HiddenDeleteFormSet
)
SpecimenQCFormSet = formset_factory(
    AccessionRowSpecimenQCForm, extra=0, can_delete=True, formset=HiddenDeleteFormSet
)


class AccessionReferenceQCForm(forms.Form):
    ref_id = forms.CharField(required=False, widget=forms.HiddenInput())
    order = forms.IntegerField(required=False, widget=forms.HiddenInput())
    first_author = forms.CharField(label="First author", required=False, max_length=255)
    title = forms.CharField(label="Title", required=False, max_length=255)
    year = forms.CharField(label="Year", required=False, max_length=32)
    page = forms.CharField(label="Page", required=False, max_length=255)


class FieldSlipQCForm(forms.Form):
    slip_id = forms.CharField(widget=forms.HiddenInput())
    order = forms.IntegerField(widget=forms.HiddenInput())
    field_number = forms.CharField(label="Field number", required=False, max_length=255)
    verbatim_locality = forms.CharField(
        label="Verbatim locality",
        required=False,
        widget=forms.Textarea(attrs={"rows": 2}),
    )
    verbatim_taxon = forms.CharField(
        label="Verbatim taxon",
        required=False,
        widget=forms.Textarea(attrs={"rows": 2}),
    )
    verbatim_element = forms.CharField(
        label="Verbatim element",
        required=False,
        widget=forms.Textarea(attrs={"rows": 2}),
    )
    horizon_formation = forms.CharField(label="Formation", required=False, max_length=255)
    horizon_member = forms.CharField(label="Member", required=False, max_length=255)
    horizon_bed = forms.CharField(label="Bed or horizon", required=False, max_length=255)
    horizon_chronostratigraphy = forms.CharField(label="Chronostratigraphy", required=False, max_length=255)
    aerial_photo = forms.CharField(label="Aerial photo", required=False, max_length=255)
    verbatim_latitude = forms.CharField(label="Verbatim latitude", required=False, max_length=255)
    verbatim_longitude = forms.CharField(label="Verbatim longitude", required=False, max_length=255)
    verbatim_elevation = forms.CharField(label="Verbatim elevation", required=False, max_length=255)


ReferenceQCFormSet = formset_factory(
    AccessionReferenceQCForm,
    extra=0,
    can_delete=True,
    formset=HiddenDeleteFormSet,
)
FieldSlipQCFormSet = formset_factory(FieldSlipQCForm, extra=0, can_delete=False)


def _form_row_id(form):
    value = form['row_id'].value()
    if value in (None, ''):
        value = form.initial.get('row_id')
    return str(value or '')


def _form_order_value(form):
    value = form['order'].value()
    if value in (None, ''):
        value = form.initial.get('order')
    try:
        return int(value)
    except (TypeError, ValueError):
        return 0


def _ident_payload_has_explicit_fields(entry: dict) -> bool:
    if not isinstance(entry, dict):
        return False
    for value in entry.values():
        if isinstance(value, dict) and 'interpreted' in value:
            return True
    return bool(entry)


def _natures_payload_has_meaningful_data(natures: list[dict]) -> bool:
    for nature in natures or []:
        if not isinstance(nature, dict):
            continue
        for key in (
            'element_name',
            'side',
            'condition',
            'verbatim_element',
            'portion',
            'fragments',
        ):
            interpreted = _interpreted_value(nature.get(key))
            if interpreted not in (None, ''):
                return True
            if key == 'fragments' and interpreted == 0:
                return True
    return False


def _set_interpreted(container: dict, key: str, value):
    existing = container.get(key)
    if not isinstance(existing, dict):
        existing = {}
    new_field = dict(existing)
    if isinstance(value, str):
        value = value.strip() or None
    elif isinstance(value, (date, datetime)):
        value = value.isoformat()
    if value in ('', None):
        new_field['interpreted'] = None
    else:
        new_field['interpreted'] = value
    container[key] = new_field
    return new_field


def _build_row_contexts(row_formset, ident_formset, specimen_formset):
    ident_map: dict[str, list] = {}
    for form in ident_formset.forms:
        row_id = _form_row_id(form)
        if not row_id:
            continue
        ident_map.setdefault(row_id, []).append(form)
    specimen_map: dict[str, list] = {}
    for form in specimen_formset.forms:
        row_id = _form_row_id(form)
        if not row_id:
            continue
        specimen_map.setdefault(row_id, []).append(form)
    contexts = []
    for form in row_formset.forms:
        row_id = _form_row_id(form)
        ident_forms = ident_map.get(row_id, [])
        specimens = specimen_map.get(row_id, [])
        contexts.append(
            {
                'row_form': form,
                'ident_forms': ident_forms,
                'specimen_forms': specimens,
                'row_id': row_id,
                'order': _form_order_value(form),
            }
        )
    contexts.sort(key=lambda item: item['order'])
    return contexts


def _collect_validation_messages(error: ValidationError) -> list[str]:
    if hasattr(error, "message_dict"):
        messages_list: list[str] = []
        for errors in error.message_dict.values():
            messages_list.extend(errors)
        return messages_list
    return list(getattr(error, "messages", [str(error)]))


def _create_qc_comment(media: Media, comment: str | None, user) -> MediaQCComment | None:
    if not comment:
        return None
    log = (
        MediaQCLog.objects.filter(
            media=media, change_type=MediaQCLog.ChangeType.STATUS
        )
        .order_by("-created_on")
        .first()
    )
    if not log:
        return None
    return MediaQCComment.objects.create(log=log, comment=comment, created_by=user)


def _get_qc_comments(media: Media) -> list[MediaQCComment]:
    return list(
        MediaQCComment.objects.filter(log__media=media)
        .select_related("created_by", "log")
        .order_by("created_on")
    )


_QC_COMMENT_PREFETCH = Prefetch(
    "comments",
    queryset=MediaQCComment.objects.select_related("created_by").order_by("created_on"),
)


def _get_qc_history(media: Media, limit: int | None = None) -> list[MediaQCLog]:
    queryset = (
        MediaQCLog.objects.filter(media=media)
        .select_related("changed_by", "media")
        .prefetch_related(_QC_COMMENT_PREFETCH)
        .order_by("-created_on")
    )
    if limit is not None:
        return list(queryset[:limit])
    return list(queryset)


class MediaQCFormManager:
    """Prepare and persist media QC forms shared by intern and expert wizards."""

    def __init__(self, request, media: Media):
        self.request = request
        self.media = media

        stored_data = copy.deepcopy(media.ocr_data or {})
        snapshot_source = stored_data.get("_original_snapshot")
        if snapshot_source is None:
            snapshot_source = copy.deepcopy(stored_data)
            stored_data["_original_snapshot"] = copy.deepcopy(snapshot_source)
            media.ocr_data = stored_data
            media.save(update_fields=["ocr_data"])
        self.original_data = copy.deepcopy(snapshot_source)
        self.data = copy.deepcopy(media.ocr_data or stored_data)
        accessions = self.data.setdefault("accessions", [])
        if not accessions:
            accessions.append({})
        self.accession_payload = accessions[0]
        self.rows_payload = list(self.accession_payload.get("rows") or [])
        self.storage_suggestions = list(
            Storage.objects.order_by("area").values_list("area", flat=True)
        )
        ident_payload = list(self.accession_payload.get("identifications") or [])
        if len(ident_payload) < len(self.rows_payload):
            ident_payload.extend(
                {} for _ in range(len(self.rows_payload) - len(ident_payload))
            )
        propagated_ident_payload: list[dict] = []
        last_ident_snapshot: dict | None = None
        for entry in ident_payload:
            entry = entry or {}
            if _ident_payload_has_meaningful_data(entry):
                last_ident_snapshot = copy.deepcopy(entry)
                propagated_ident_payload.append(entry)
            elif last_ident_snapshot and not _ident_payload_has_explicit_fields(entry):
                propagated_ident_payload.append(copy.deepcopy(last_ident_snapshot))
            else:
                propagated_ident_payload.append(entry)
        ident_payload = propagated_ident_payload
        self.ident_payload = ident_payload
        self.row_initial: list[dict] = []
        self.ident_initial: list[dict] = []
        self.specimen_initial: list[dict] = []
        self.reference_initial: list[dict] = []
        self.fieldslip_initial: list[dict] = []
        self.row_payload_map: dict[str, dict] = {}
        self.ident_payload_map: dict[str, dict] = {}
        self.reference_payload_map: dict[str, dict] = {}
        self.fieldslip_payload_map: dict[str, dict] = {}
        self.original_row_ids: list[str] = []

        last_natures_snapshot: list[dict] = []

        for index, row_payload in enumerate(self.rows_payload):
            row_id = (
                row_payload.get("_row_id")
                or row_payload.get("row_id")
                or f"row-{index}"
            )
            self.original_row_ids.append(row_id)
            self.row_payload_map[row_id] = row_payload
            ident_entry = ident_payload[index] if index < len(ident_payload) else {}
            self.ident_payload_map[row_id] = ident_entry

            suffix = (row_payload.get("specimen_suffix") or {}).get("interpreted") or "-"
            storage_name = (row_payload.get("storage_area") or {}).get("interpreted")
            if storage_name:
                self.storage_suggestions.append(storage_name)
            storage_obj = (
                Storage.objects.filter(area=storage_name).first()
                if storage_name
                else None
            )
            self.row_initial.append(
                {
                    "row_id": row_id,
                    "order": index,
                    "specimen_suffix": suffix,
                    "storage": storage_obj.pk if storage_obj else None,
                    "storage_display": storage_name,
                    "status": InventoryStatus.UNKNOWN,
                }
            )

            ident_data = self.ident_payload_map[row_id]
            identified_by_id = (ident_data.get("identified_by") or {}).get("interpreted")
            identified_by = (
                Person.objects.filter(pk=identified_by_id).first()
                if identified_by_id
                else None
            )
            reference_id = (ident_data.get("reference") or {}).get("interpreted")
            reference_obj = (
                Reference.objects.filter(pk=reference_id).first()
                if reference_id
                else None
            )
            self.ident_initial.append(
                {
                    "row_id": row_id,
                    "taxon": (ident_data.get("taxon") or {}).get("interpreted"),
                    "identification_qualifier": (
                        ident_data.get("identification_qualifier") or {}
                    ).get("interpreted"),
                    "verbatim_identification": (
                        ident_data.get("verbatim_identification") or {}
                    ).get("interpreted"),
                    "identification_remarks": (
                        ident_data.get("identification_remarks") or {}
                    ).get("interpreted"),
                    "identified_by": identified_by.pk if identified_by else None,
                    "reference": reference_obj.pk if reference_obj else None,
                    "date_identified": (
                        ident_data.get("date_identified") or {}
                    ).get("interpreted"),
                }
            )

            natures_payload = row_payload.get("natures")
            if not isinstance(natures_payload, list):
                natures_payload = []
            if _natures_payload_has_meaningful_data(natures_payload):
                last_natures_snapshot = copy.deepcopy(natures_payload)
            elif last_natures_snapshot:
                natures_payload = copy.deepcopy(last_natures_snapshot)
                row_payload["natures"] = natures_payload

            for nature in natures_payload or []:
                element_name = (nature.get("element_name") or {}).get("interpreted")
                element_obj = (
                    Element.objects.filter(name=element_name).first()
                    if element_name
                    else None
                )
                self.specimen_initial.append(
                    {
                        "row_id": row_id,
                        "element": element_obj.pk if element_obj else None,
                        "side": (nature.get("side") or {}).get("interpreted"),
                        "condition": (nature.get("condition") or {}).get("interpreted"),
                        "verbatim_element": (
                            nature.get("verbatim_element") or {}
                        ).get("interpreted"),
                        "portion": (nature.get("portion") or {}).get("interpreted"),
                        "fragments": (
                            nature.get("fragments") or {}
                        ).get("interpreted"),
                    }
                )

        references_payload = list(self.accession_payload.get("references") or [])
        for index, reference_payload in enumerate(references_payload):
            ref_id = reference_payload.get("_ref_id") or f"ref-{index}"
            self.reference_payload_map[ref_id] = reference_payload
            self.reference_initial.append(
                {
                    "ref_id": ref_id,
                    "order": index,
                    "first_author": (
                        reference_payload.get("reference_first_author") or {}
                    ).get("interpreted"),
                    "title": (reference_payload.get("reference_title") or {}).get(
                        "interpreted"
                    ),
                    "year": (reference_payload.get("reference_year") or {}).get(
                        "interpreted"
                    ),
                    "page": (reference_payload.get("page") or {}).get("interpreted"),
                }
            )

        field_slips_payload = list(self.accession_payload.get("field_slips") or [])
        for index, field_slip_payload in enumerate(field_slips_payload):
            slip_id = field_slip_payload.get("_field_slip_id") or f"field-slip-{index}"
            self.fieldslip_payload_map[slip_id] = field_slip_payload
            horizon_payload = field_slip_payload.get("verbatim_horizon") or {}
            self.fieldslip_initial.append(
                {
                    "slip_id": slip_id,
                    "order": index,
                    "field_number": (
                        field_slip_payload.get("field_number") or {}
                    ).get("interpreted"),
                    "verbatim_locality": (
                        field_slip_payload.get("verbatim_locality") or {}
                    ).get("interpreted"),
                    "verbatim_taxon": (
                        field_slip_payload.get("verbatim_taxon") or {}
                    ).get("interpreted"),
                    "verbatim_element": (
                        field_slip_payload.get("verbatim_element") or {}
                    ).get("interpreted"),
                    "horizon_formation": (
                        horizon_payload.get("formation") or {}
                    ).get("interpreted"),
                    "horizon_member": (
                        horizon_payload.get("member") or {}
                    ).get("interpreted"),
                    "horizon_bed": (
                        horizon_payload.get("bed_or_horizon") or {}
                    ).get("interpreted"),
                    "horizon_chronostratigraphy": (
                        horizon_payload.get("chronostratigraphy") or {}
                    ).get("interpreted"),
                    "aerial_photo": (
                        field_slip_payload.get("aerial_photo") or {}
                    ).get("interpreted"),
                    "verbatim_latitude": (
                        field_slip_payload.get("verbatim_latitude") or {}
                    ).get("interpreted"),
                    "verbatim_longitude": (
                        field_slip_payload.get("verbatim_longitude") or {}
                    ).get("interpreted"),
                    "verbatim_elevation": (
                        field_slip_payload.get("verbatim_elevation") or {}
                    ).get("interpreted"),
                }
            )

        self.storage_suggestions = list(
            dict.fromkeys(value for value in self.storage_suggestions if value)
        )

        collection_abbr = (
            self.accession_payload.get("collection_abbreviation") or {}
        ).get("interpreted")
        collection_obj = (
            Collection.objects.filter(abbreviation=collection_abbr).first()
            if collection_abbr
            else None
        )
        prefix_abbr = (
            self.accession_payload.get("specimen_prefix_abbreviation") or {}
        ).get("interpreted")
        prefix_obj = (
            Locality.objects.filter(abbreviation=prefix_abbr).first()
            if prefix_abbr
            else None
        )
        specimen_no_value = (
            self.accession_payload.get("specimen_no") or {}
        ).get("interpreted")
        try:
            specimen_no_initial = int(specimen_no_value)
        except (TypeError, ValueError):
            specimen_no_initial = specimen_no_value
        type_status_initial = (
            self.accession_payload.get("type_status") or {}
        ).get("interpreted")
        comment_initial = (
            self.accession_payload.get("comment") or {}
        ).get("interpreted")
        accession_instance = getattr(media, "accession", None) or Accession()
        accessioned_by_user = (
            getattr(getattr(media, "accession", None), "accessioned_by", None)
            or request.user
        )

        self.acc_initial = {
            "collection": collection_obj,
            "specimen_prefix": prefix_obj,
            "specimen_no": specimen_no_initial,
            "type_status": type_status_initial,
            "comment": comment_initial,
            "accessioned_by": accessioned_by_user,
        }
        self.accession_instance = accession_instance

        self.accession_form: AccessionForm | None = None
        self.row_formset = None
        self.ident_formset = None
        self.specimen_formset = None
        self.reference_formset = None
        self.fieldslip_formset = None
        self.row_contexts: list[dict] = []
        self.last_diff_result: dict[str, object] | None = None

    def build_forms(self) -> None:
        if self.request.method == "POST":
            self.accession_form = AccessionForm(
                self.request.POST,
                prefix="accession",
                instance=self.accession_instance,
            )
            self.row_formset = AccessionRowFormSet(self.request.POST, prefix="row")
            self.ident_formset = IdentificationQCFormSet(
                self.request.POST, prefix="ident"
            )
            self.specimen_formset = SpecimenQCFormSet(
                self.request.POST, prefix="specimen"
            )
            self.reference_formset = ReferenceQCFormSet(
                self.request.POST, prefix="reference"
            )
            self.fieldslip_formset = FieldSlipQCFormSet(
                self.request.POST, prefix="fieldslip"
            )
        else:
            self.accession_form = AccessionForm(
                prefix="accession",
                instance=self.accession_instance,
                initial=self.acc_initial,
            )
            self.row_formset = AccessionRowFormSet(
                prefix="row", initial=self.row_initial
            )
            self.ident_formset = IdentificationQCFormSet(
                prefix="ident", initial=self.ident_initial
            )
            self.specimen_formset = SpecimenQCFormSet(
                prefix="specimen", initial=self.specimen_initial
            )
            self.reference_formset = ReferenceQCFormSet(
                prefix="reference", initial=self.reference_initial
            )
            self.fieldslip_formset = FieldSlipQCFormSet(
                prefix="fieldslip", initial=self.fieldslip_initial
            )

        comment_field = self.accession_form.fields.get("comment")
        if comment_field is not None:
            comment_field.widget.attrs.setdefault("rows", 2)

        for form in self.ident_formset:
            remarks_field = form.fields.get("identification_remarks")
            if remarks_field is not None:
                remarks_field.widget.attrs.setdefault("rows", 2)

        self.row_contexts = _build_row_contexts(
            self.row_formset, self.ident_formset, self.specimen_formset
        )

    def forms_valid(self) -> bool:
        return (
            self.accession_form.is_valid()
            and self.row_formset.is_valid()
            and self.ident_formset.is_valid()
            and self.specimen_formset.is_valid()
            and self.reference_formset.is_valid()
            and self.fieldslip_formset.is_valid()
        )

    def save(self) -> dict[str, object]:
        cleaned_rows = []
        for form in self.row_formset:
            cleaned = form.cleaned_data
            if not cleaned:
                continue
            row_id = cleaned.get("row_id") or form.initial.get("row_id")
            if not row_id:
                continue
            try:
                order_value = int(cleaned.get("order"))
            except (TypeError, ValueError):
                order_value = len(cleaned_rows)
            storage_value = cleaned.get("storage")
            if isinstance(storage_value, str):
                storage_value = storage_value.strip()
            elif storage_value is not None and hasattr(storage_value, "area"):
                storage_value = storage_value.area
            if storage_value == "":
                storage_value = None
            cleaned_rows.append(
                {
                    "row_id": row_id,
                    "order": order_value,
                    "specimen_suffix": cleaned.get("specimen_suffix") or "-",
                    "storage": storage_value,
                    "status": cleaned.get("status"),
                }
            )

        ident_clean_map: dict[str, dict] = {}
        for form in self.ident_formset:
            cleaned = form.cleaned_data
            if not cleaned:
                continue
            if cleaned.get('DELETE'):
                continue
            row_id = cleaned.get("row_id")
            if not row_id:
                continue
            ident_clean_map[row_id] = cleaned

        specimen_clean_map: dict[str, list[dict]] = {}
        for form in self.specimen_formset:
            cleaned = form.cleaned_data
            if not cleaned:
                continue
            if cleaned.get('DELETE'):
                continue
            row_id = cleaned.get("row_id")
            if not row_id:
                continue
            element_obj = cleaned.get("element")
            if not element_obj and not any(
                cleaned.get(field)
                for field in (
                    "side",
                    "condition",
                    "verbatim_element",
                    "portion",
                    "fragments",
                )
            ):
                continue
            specimen_clean_map.setdefault(row_id, []).append(cleaned)

        reference_entries: list[dict] = []
        for form in self.reference_formset:
            cleaned = form.cleaned_data
            if not cleaned:
                continue
            if cleaned.get("DELETE"):
                continue

            def _normalize(value):
                if isinstance(value, str):
                    value = value.strip()
                return value or None

            first_author = _normalize(cleaned.get("first_author"))
            title = _normalize(cleaned.get("title"))
            year = _normalize(cleaned.get("year"))
            page = _normalize(cleaned.get("page"))

            if not any((first_author, title, year, page)):
                continue

            ref_id = _normalize(cleaned.get("ref_id")) or _normalize(
                form.initial.get("ref_id")
            )
            if not ref_id:
                ref_id = f"ref-{len(reference_entries)}"
            try:
                order_value = int(cleaned.get("order"))
            except (TypeError, ValueError):
                order_value = len(reference_entries)
            reference_entries.append(
                {
                    "ref_id": ref_id,
                    "order": order_value,
                    "first_author": first_author,
                    "title": title,
                    "year": year,
                    "page": page,
                }
            )

        fieldslip_entries: list[dict] = []
        for form in self.fieldslip_formset:
            cleaned = form.cleaned_data
            if not cleaned:
                continue
            slip_id = (
                cleaned.get("slip_id")
                or form.initial.get("slip_id")
                or f"field-slip-{len(fieldslip_entries)}"
            )
            try:
                order_value = int(cleaned.get("order"))
            except (TypeError, ValueError):
                order_value = len(fieldslip_entries)
            fieldslip_entries.append(
                {
                    "slip_id": slip_id,
                    "order": order_value,
                    "field_number": cleaned.get("field_number"),
                    "verbatim_locality": cleaned.get("verbatim_locality"),
                    "verbatim_taxon": cleaned.get("verbatim_taxon"),
                    "verbatim_element": cleaned.get("verbatim_element"),
                    "horizon_formation": cleaned.get("horizon_formation"),
                    "horizon_member": cleaned.get("horizon_member"),
                    "horizon_bed": cleaned.get("horizon_bed"),
                    "horizon_chronostratigraphy": cleaned.get(
                        "horizon_chronostratigraphy"
                    ),
                    "aerial_photo": cleaned.get("aerial_photo"),
                    "verbatim_latitude": cleaned.get("verbatim_latitude"),
                    "verbatim_longitude": cleaned.get("verbatim_longitude"),
                    "verbatim_elevation": cleaned.get("verbatim_elevation"),
                }
            )

        sorted_rows = sorted(cleaned_rows, key=lambda item: item["order"])
        existing_new_order = [
            entry["row_id"]
            for entry in sorted_rows
            if entry["row_id"] in self.row_payload_map
        ]
        rows_rearranged = existing_new_order != self.original_row_ids[: len(existing_new_order)]

        sorted_references = sorted(reference_entries, key=lambda item: item["order"])
        sorted_fieldslips = sorted(fieldslip_entries, key=lambda item: item["order"])

        cleaned_accession = self.accession_form.cleaned_data
        collection_obj = cleaned_accession.get("collection")
        prefix_obj = cleaned_accession.get("specimen_prefix")
        specimen_no_cleaned = cleaned_accession.get("specimen_no")
        type_status_cleaned = cleaned_accession.get("type_status")
        comment_cleaned = cleaned_accession.get("comment")

        storage_cache: dict[str, Storage] = {}

        diff_result: dict[str, object] = {
            "field_diffs": [],
            "rows_reordered": rows_rearranged,
            "count_diffs": [],
            "warnings": [],
        }

        with transaction.atomic():
            _set_interpreted(
                self.accession_payload,
                "collection_abbreviation",
                collection_obj.abbreviation if collection_obj else None,
            )
            _set_interpreted(
                self.accession_payload,
                "specimen_prefix_abbreviation",
                prefix_obj.abbreviation if prefix_obj else None,
            )
            _set_interpreted(
                self.accession_payload,
                "specimen_no",
                specimen_no_cleaned,
            )
            _set_interpreted(
                self.accession_payload,
                "type_status",
                type_status_cleaned,
            )
            _set_interpreted(
                self.accession_payload,
                "comment",
                comment_cleaned,
            )

            updated_rows = []
            updated_identifications = []
            for entry in sorted_rows:
                row_id = entry["row_id"]
                original_row = copy.deepcopy(self.row_payload_map.get(row_id, {}))
                _set_interpreted(
                    original_row,
                    "specimen_suffix",
                    entry["specimen_suffix"],
                )
                storage_value = entry["storage"]
                storage_name = None
                if isinstance(storage_value, str) and storage_value:
                    cache_key = storage_value.lower()
                    storage_obj = storage_cache.get(cache_key)
                    if storage_obj is None:
                        storage_obj = Storage.objects.filter(
                            area__iexact=storage_value
                        ).first()
                        if storage_obj is None:
                            storage_obj = Storage.objects.create(area=storage_value)
                        storage_cache[cache_key] = storage_obj
                    storage_name = storage_obj.area
                elif isinstance(storage_value, Storage):
                    storage_name = storage_value.area
                _set_interpreted(original_row, "storage_area", storage_name)

                original_natures = original_row.get("natures") or []
                new_natures = []
                specimens = specimen_clean_map.get(row_id, [])
                for index, specimen_data in enumerate(specimens):
                    original_nature = (
                        copy.deepcopy(original_natures[index])
                        if index < len(original_natures)
                        else {}
                    )
                    element_obj = specimen_data.get("element")
                    element_name = element_obj.name if element_obj else None
                    _set_interpreted(original_nature, "element_name", element_name)
                    _set_interpreted(
                        original_nature,
                        "side",
                        specimen_data.get("side"),
                    )
                    _set_interpreted(
                        original_nature,
                        "condition",
                        specimen_data.get("condition"),
                    )
                    _set_interpreted(
                        original_nature,
                        "verbatim_element",
                        specimen_data.get("verbatim_element"),
                    )
                    _set_interpreted(
                        original_nature,
                        "portion",
                        specimen_data.get("portion"),
                    )
                    _set_interpreted(
                        original_nature,
                        "fragments",
                        specimen_data.get("fragments"),
                    )
                    new_natures.append(original_nature)
                original_row["natures"] = new_natures
                updated_rows.append(original_row)

                ident_cleaned = ident_clean_map.get(row_id, {})
                original_ident = copy.deepcopy(
                    self.ident_payload_map.get(row_id, {})
                )
                _set_interpreted(
                    original_ident, "taxon", ident_cleaned.get("taxon")
                )
                _set_interpreted(
                    original_ident,
                    "identification_qualifier",
                    ident_cleaned.get("identification_qualifier"),
                )
                _set_interpreted(
                    original_ident,
                    "verbatim_identification",
                    ident_cleaned.get("verbatim_identification"),
                )
                _set_interpreted(
                    original_ident,
                    "identification_remarks",
                    ident_cleaned.get("identification_remarks"),
                )
                identified_by_obj = ident_cleaned.get("identified_by")
                _set_interpreted(
                    original_ident,
                    "identified_by",
                    identified_by_obj.pk if identified_by_obj else None,
                )
                reference_obj = ident_cleaned.get("reference")
                _set_interpreted(
                    original_ident,
                    "reference",
                    reference_obj.pk if reference_obj else None,
                )
                _set_interpreted(
                    original_ident,
                    "date_identified",
                    ident_cleaned.get("date_identified"),
                )
                updated_identifications.append(original_ident)

            self.accession_payload["rows"] = updated_rows
            self.accession_payload["identifications"] = updated_identifications

            updated_references = []
            for entry in sorted_references:
                ref_id = entry["ref_id"]
                original_reference = copy.deepcopy(
                    self.reference_payload_map.get(ref_id, {})
                )
                _set_interpreted(
                    original_reference,
                    "reference_first_author",
                    entry.get("first_author"),
                )
                _set_interpreted(
                    original_reference,
                    "reference_title",
                    entry.get("title"),
                )
                _set_interpreted(
                    original_reference,
                    "reference_year",
                    entry.get("year"),
                )
                _set_interpreted(original_reference, "page", entry.get("page"))
                updated_references.append(original_reference)

            self.accession_payload["references"] = updated_references

            updated_field_slips = []
            for entry in sorted_fieldslips:
                slip_id = entry["slip_id"]
                original_field_slip = copy.deepcopy(
                    self.fieldslip_payload_map.get(slip_id, {})
                )
                _set_interpreted(
                    original_field_slip,
                    "field_number",
                    entry.get("field_number"),
                )
                _set_interpreted(
                    original_field_slip,
                    "verbatim_locality",
                    entry.get("verbatim_locality"),
                )
                _set_interpreted(
                    original_field_slip,
                    "verbatim_taxon",
                    entry.get("verbatim_taxon"),
                )
                _set_interpreted(
                    original_field_slip,
                    "verbatim_element",
                    entry.get("verbatim_element"),
                )
                horizon_payload = original_field_slip.get("verbatim_horizon") or {}
                horizon_payload = copy.deepcopy(horizon_payload)
                _set_interpreted(
                    horizon_payload,
                    "formation",
                    entry.get("horizon_formation"),
                )
                _set_interpreted(
                    horizon_payload,
                    "member",
                    entry.get("horizon_member"),
                )
                _set_interpreted(
                    horizon_payload,
                    "bed_or_horizon",
                    entry.get("horizon_bed"),
                )
                _set_interpreted(
                    horizon_payload,
                    "chronostratigraphy",
                    entry.get("horizon_chronostratigraphy"),
                )
                original_field_slip["verbatim_horizon"] = horizon_payload
                _set_interpreted(
                    original_field_slip,
                    "aerial_photo",
                    entry.get("aerial_photo"),
                )
                _set_interpreted(
                    original_field_slip,
                    "verbatim_latitude",
                    entry.get("verbatim_latitude"),
                )
                _set_interpreted(
                    original_field_slip,
                    "verbatim_longitude",
                    entry.get("verbatim_longitude"),
                )
                _set_interpreted(
                    original_field_slip,
                    "verbatim_elevation",
                    entry.get("verbatim_elevation"),
                )
                updated_field_slips.append(original_field_slip)

            self.accession_payload["field_slips"] = updated_field_slips
            self.data["accessions"][0] = self.accession_payload

            diff_result = diff_media_payload(
                self.original_data,
                self.data,
                rows_reordered=rows_rearranged,
            )

            self.media.ocr_data = self.data
            self.media.rows_rearranged = rows_rearranged
            self.media.save(update_fields=["ocr_data", "rows_rearranged"])

        field_diffs = diff_result.get("field_diffs", [])
        for path, old_val, new_val in field_diffs:
            if not path:
                continue
            MediaQCLog.objects.create(
                media=self.media,
                change_type=MediaQCLog.ChangeType.OCR_DATA,
                field_name=path,
                old_value={"value": old_val},
                new_value={"value": new_val},
                changed_by=self.request.user,
            )

        self.last_diff_result = diff_result
        return diff_result

@login_required
def MediaInternQCWizard(request, pk):
    media = get_object_or_404(Media, uuid=pk)

    user = request.user
    is_intern_user = is_intern(user)
    is_expert_user = is_qc_expert(user)

    if not (is_intern_user or is_expert_user):
        return HttpResponseForbidden("Intern or expert access required.")

    manager = MediaQCFormManager(request, media)
    manager.build_forms()

    qc_comments = _get_qc_comments(media)
    latest_qc_comment = qc_comments[-1] if qc_comments else None

    qc_comment = ""
    action = "forward_expert"
    acknowledged_warnings: set[str] = set()
    diff_result: dict[str, object] | None = None
    warnings_map: dict[str, dict[str, object]] = {}
    conflict_details = (
        describe_accession_conflicts(media) if is_expert_user else []
    )
    selected_resolution: dict[str, dict[str, object]] = {}

    if request.method == "POST":
        if is_expert_user:
            qc_comment = (request.POST.get("qc_comment") or "").strip()
            action = request.POST.get("action") or "save"
            acknowledged_warnings = {
                value
                for value in request.POST.getlist("acknowledge_warnings")
                if value
            }
        else:
            action = request.POST.get("action") or "forward_expert"

        if manager.forms_valid():
            try:
                diff_result = manager.save()
            except ValidationError as exc:
                for message in _collect_validation_messages(exc):
                    manager.accession_form.add_error(None, message)
                    messages.error(request, message)
            else:
                if is_expert_user:
                    conflict_details = describe_accession_conflicts(media)
                    resolution_map: dict[str, dict[str, object]] = {}
                    missing_resolutions: list[str] = []

                    if action == "approve" and conflict_details:
                        (
                            resolution_map,
                            missing_resolutions,
                        ) = _parse_conflict_resolution(request.POST, conflict_details)
                        selected_resolution = resolution_map

                    if diff_result:
                        warnings_map = {
                            warning.get("code"): warning
                            for warning in diff_result.get("warnings", [])
                            if warning.get("code")
                        }
                    else:
                        warnings_map = {}

                    if action == "approve":
                        processed = (
                            (media.ocr_data or {}).get("_processed_accessions") or []
                        )
                        if media.accession_id or processed:
                            message = (
                                "This media already has linked accessions and cannot be "
                                "approved again."
                            )
                            manager.accession_form.add_error(None, message)
                            messages.error(request, message)
                        elif missing_resolutions:
                            for key in missing_resolutions:
                                message = (
                                    "Select how to handle the existing accession "
                                    f"{key} before approving."
                                )
                                manager.accession_form.add_error(None, message)
                                messages.error(request, message)
                        else:
                            unresolved_warnings = [
                                warning
                                for code, warning in warnings_map.items()
                                if code not in acknowledged_warnings
                            ]
                            if unresolved_warnings:
                                for warning in unresolved_warnings:
                                    message = warning.get("message") or (
                                        "Review and acknowledge outstanding QC warnings "
                                        "before approving."
                                    )
                                    manager.accession_form.add_error(None, message)
                                    messages.error(request, message)
                            else:
                                try:
                                    with transaction.atomic():
                                        media.transition_qc(
                                            Media.QCStatus.APPROVED,
                                            user=user,
                                            note=qc_comment or None,
                                            resolution=resolution_map or None,
                                        )
                                except ValidationError as exc:
                                    for message in _collect_validation_messages(exc):
                                        manager.accession_form.add_error(None, message)
                                        messages.error(request, message)
                                    conflict_details = describe_accession_conflicts(media)
                                    selected_resolution = resolution_map
                                except Exception as exc:
                                    message = f"Importer error: {exc}"
                                    manager.accession_form.add_error(None, message)
                                    messages.error(request, message)
                                    conflict_details = describe_accession_conflicts(media)
                                    selected_resolution = resolution_map
                                else:
                                    media.refresh_from_db()
                                    for code in acknowledged_warnings:
                                        warning = warnings_map.get(code)
                                        if not warning:
                                            continue
                                        MediaQCLog.objects.create(
                                            media=media,
                                            change_type=MediaQCLog.ChangeType.OCR_DATA,
                                            field_name="warning_acknowledged",
                                            old_value={"code": code},
                                            new_value={
                                                "acknowledged": True,
                                                "count": warning.get("count"),
                                            },
                                            description=(
                                                f"QC warning acknowledged: {warning.get('label')}"
                                            ),
                                            changed_by=user,
                                        )
                                    _create_qc_comment(media, qc_comment, user)
                                    messages.success(
                                        request,
                                        "Media approved and accessions created.",
                                    )
                                    return redirect("dashboard")
                    elif action == "return_intern":
                        try:
                            media.transition_qc(
                                Media.QCStatus.PENDING_INTERN,
                                user=user,
                                note=qc_comment or None,
                            )
                        except ValidationError as exc:
                            for message in _collect_validation_messages(exc):
                                manager.accession_form.add_error(None, message)
                                messages.error(request, message)
                        else:
                            media.refresh_from_db()
                            _create_qc_comment(media, qc_comment, user)
                            messages.success(request, "Media returned to interns.")
                            return redirect("dashboard")
                    elif action == "request_rescan":
                        try:
                            media.transition_qc(
                                Media.QCStatus.RESCAN,
                                user=user,
                                note=qc_comment or None,
                            )
                        except ValidationError as exc:
                            for message in _collect_validation_messages(exc):
                                manager.accession_form.add_error(None, message)
                                messages.error(request, message)
                        else:
                            media.refresh_from_db()
                            _create_qc_comment(media, qc_comment, user)
                            messages.success(request, "Media flagged for rescan.")
                            return redirect("dashboard")
                    elif action == "forward_expert":
                        try:
                            media.transition_qc(
                                Media.QCStatus.PENDING_EXPERT,
                                user=user,
                                note=qc_comment or None,
                            )
                        except ValidationError as exc:
                            for message in _collect_validation_messages(exc):
                                manager.accession_form.add_error(None, message)
                                messages.error(request, message)
                        else:
                            messages.success(
                                request, "Media forwarded for expert review."
                            )
                            return redirect("dashboard")
                    else:
                        if qc_comment:
                            try:
                                media.transition_qc(
                                    media.qc_status,
                                    user=user,
                                    note=qc_comment,
                                )
                            except ValidationError as exc:
                                for message in _collect_validation_messages(exc):
                                    manager.accession_form.add_error(None, message)
                                    messages.error(request, message)
                            else:
                                media.refresh_from_db()
                                _create_qc_comment(media, qc_comment, user)
                                messages.success(request, "Changes saved.")
                                return redirect("media_intern_qc", pk=media.uuid)
                        else:
                            messages.success(request, "Changes saved.")
                            return redirect("media_intern_qc", pk=media.uuid)
                else:
                    try:
                        media.transition_qc(
                            Media.QCStatus.PENDING_EXPERT,
                            user=user,
                        )
                    except ValidationError as exc:
                        for message in _collect_validation_messages(exc):
                            manager.accession_form.add_error(None, message)
                            messages.error(request, message)
                    else:
                        messages.success(
                            request, "Media forwarded for expert review."
                        )
                        return redirect("dashboard")

    if is_expert_user:
        _annotate_conflict_selections(conflict_details, selected_resolution)

    qc_diff = diff_result or manager.last_diff_result or diff_media_payload(
        manager.original_data,
        manager.data,
        rows_reordered=media.rows_rearranged,
    )
    qc_preview = build_preview_accession(
        manager.data,
        manager.accession_form,
        request_user=request.user,
    )

    form_media = _build_qc_form_media(manager)

    context = {
        "media": media,
        "accession_form": manager.accession_form,
        "row_formset": manager.row_formset,
        "ident_formset": manager.ident_formset,
        "specimen_formset": manager.specimen_formset,
        "reference_formset": manager.reference_formset,
        "fieldslip_formset": manager.fieldslip_formset,
        "row_contexts": manager.row_contexts,
        "storage_suggestions": manager.storage_suggestions,
        "storage_datalist_id": AccessionRowQCForm.storage_datalist_id,
        "qc_comment": qc_comment,
        "qc_comments": qc_comments,
        "latest_qc_comment": latest_qc_comment,
        "qc_history_logs": _get_qc_history(media, limit=10),
        "qc_conflicts": conflict_details if is_expert_user else [],
        "qc_diff": qc_diff,
        "qc_preview": qc_preview,
        "qc_acknowledged_warnings": acknowledged_warnings,
        "form_media": form_media,
        "is_expert": is_expert_user,
    }

    return render(request, "cms/qc/intern_wizard.html", context)


def _parse_conflict_resolution(post_data, conflicts):
    resolution_map: dict[str, dict[str, object]] = {}
    missing: list[str] = []

    conflicts_by_html = {
        conflict.get("html_key"): conflict
        for conflict in conflicts
        if conflict.get("html_key") and conflict.get("key")
    }

    for html_key, conflict in conflicts_by_html.items():
        key = conflict["key"]
        action = post_data.get(f"resolution_action__{html_key}")
        if not action:
            missing.append(key)
            continue

        if action == "new_instance":
            resolution_map[key] = {"action": "new_instance"}
            continue

        if action != "update_existing":
            missing.append(key)
            continue

        entry: dict[str, object] = {"action": "update_existing"}

        target_value = post_data.get(f"target_accession__{html_key}")
        if target_value and str(target_value).isdigit():
            entry["accession_id"] = int(target_value)

        fields: dict[str, object] = {}
        proposed = conflict.get("proposed", {})
        for field_name in ("type_status", "comment"):
            if post_data.get(f"apply_field__{html_key}__{field_name}"):
                fields[field_name] = proposed.get(field_name)
        entry["fields"] = fields

        references: list[int] = []
        for ref in proposed.get("references", []):
            index = ref.get("index")
            if index is None:
                continue
            field_name = f"add_reference__{html_key}__{index}"
            if post_data.get(field_name):
                try:
                    references.append(int(index))
                except (TypeError, ValueError):
                    continue
        entry["references"] = references

        field_slips: list[int] = []
        for slip in proposed.get("field_slips", []):
            index = slip.get("index")
            if index is None:
                continue
            field_name = f"add_field_slip__{html_key}__{index}"
            if post_data.get(field_name):
                try:
                    field_slips.append(int(index))
                except (TypeError, ValueError):
                    continue
        entry["field_slips"] = field_slips

        rows: list[str] = []
        for row in proposed.get("rows", []):
            html_suffix = row.get("html_suffix")
            specimen_suffix = row.get("specimen_suffix")
            if not html_suffix or specimen_suffix in (None, ""):
                continue
            if post_data.get(f"replace_row__{html_key}__{html_suffix}"):
                rows.append(str(specimen_suffix))
        entry["rows"] = rows

        resolution_map[key] = entry

    return resolution_map, missing


def _annotate_conflict_selections(conflicts, resolution_map):
    for conflict in conflicts:
        key = conflict.get("key")
        selection = resolution_map.get(key, {})
        conflict["selected_action"] = selection.get("action")
        conflict["selected_accession_id"] = selection.get("accession_id")
        fields = selection.get("fields") or {}
        conflict["selected_fields"] = set(fields.keys())
        rows = selection.get("rows") or []
        conflict["selected_rows"] = {str(value) for value in rows}
        references = selection.get("references") or []
        conflict["selected_references"] = {
            int(value) for value in references if str(value).isdigit()
        }
        field_slips = selection.get("field_slips") or []
        conflict["selected_field_slips"] = {
            int(value) for value in field_slips if str(value).isdigit()
        }


def _build_qc_form_media(manager: "MediaQCFormManager") -> FormsMedia:
    combined = FormsMedia()
    for formish in (
        getattr(manager, "accession_form", None),
        getattr(manager, "row_formset", None),
        getattr(manager, "ident_formset", None),
        getattr(manager, "specimen_formset", None),
        getattr(manager, "reference_formset", None),
        getattr(manager, "fieldslip_formset", None),
    ):
        if not formish:
            continue
        media = getattr(formish, "media", None)
        if media:
            combined += media
    return combined


@login_required
def MediaExpertQCWizard(request, pk):
    media = get_object_or_404(Media, uuid=pk)

    user = request.user
    if not (
        user.is_superuser
        or user.groups.filter(name__in=["Curators", "Collection Managers"]).exists()
    ):
        return HttpResponseForbidden("Expert access required.")

    manager = MediaQCFormManager(request, media)
    manager.build_forms()

    qc_comment = ""
    action = "save"
    selected_resolution: dict[str, dict[str, object]] = {}
    conflict_details = describe_accession_conflicts(media)
    acknowledged_warnings: set[str] = set()
    diff_result: dict[str, object] | None = None
    warnings_map: dict[str, dict[str, object]] = {}

    if request.method == "POST":
        qc_comment = (request.POST.get("qc_comment") or "").strip()
        action = request.POST.get("action") or "save"
        acknowledged_warnings = {
            value for value in request.POST.getlist("acknowledge_warnings") if value
        }

        if manager.forms_valid():
            try:
                diff_result = manager.save()
            except ValidationError as exc:
                for message in _collect_validation_messages(exc):
                    manager.accession_form.add_error(None, message)
                    messages.error(request, message)
            else:
                conflict_details = describe_accession_conflicts(media)
                resolution_map: dict[str, dict[str, object]] = {}
                missing_resolutions: list[str] = []

                if action == "approve" and conflict_details:
                    resolution_map, missing_resolutions = _parse_conflict_resolution(
                        request.POST, conflict_details
                    )
                    selected_resolution = resolution_map

                if diff_result:
                    warnings_map = {
                        warning.get("code"): warning
                        for warning in diff_result.get("warnings", [])
                        if warning.get("code")
                    }
                else:
                    warnings_map = {}

                if action == "approve":
                    processed = (media.ocr_data or {}).get("_processed_accessions") or []
                    if media.accession_id or processed:
                        message = (
                            "This media already has linked accessions and cannot be "
                            "approved again."
                        )
                        manager.accession_form.add_error(None, message)
                        messages.error(request, message)
                    elif missing_resolutions:
                        for key in missing_resolutions:
                            message = (
                                f"Select how to handle the existing accession {key} before approving."
                            )
                            manager.accession_form.add_error(None, message)
                            messages.error(request, message)
                    else:
                        unresolved_warnings = [
                            warning
                            for code, warning in warnings_map.items()
                            if code not in acknowledged_warnings
                        ]
                        if unresolved_warnings:
                            for warning in unresolved_warnings:
                                message = warning.get("message") or (
                                    "Review and acknowledge outstanding QC warnings before approving."
                                )
                                manager.accession_form.add_error(None, message)
                                messages.error(request, message)
                        else:
                            try:
                                with transaction.atomic():
                                    media.transition_qc(
                                        Media.QCStatus.APPROVED,
                                        user=user,
                                        note=qc_comment or None,
                                        resolution=resolution_map or None,
                                    )
                            except ValidationError as exc:
                                for message in _collect_validation_messages(exc):
                                    manager.accession_form.add_error(None, message)
                                    messages.error(request, message)
                                conflict_details = describe_accession_conflicts(media)
                                selected_resolution = resolution_map
                            except Exception as exc:
                                message = f"Importer error: {exc}"
                                manager.accession_form.add_error(None, message)
                                messages.error(request, message)
                                conflict_details = describe_accession_conflicts(media)
                                selected_resolution = resolution_map
                            else:
                                media.refresh_from_db()
                                for code in acknowledged_warnings:
                                    warning = warnings_map.get(code)
                                    if not warning:
                                        continue
                                    MediaQCLog.objects.create(
                                        media=media,
                                        change_type=MediaQCLog.ChangeType.OCR_DATA,
                                        field_name="warning_acknowledged",
                                        old_value={"code": code},
                                        new_value={
                                            "acknowledged": True,
                                            "count": warning.get("count"),
                                        },
                                        description=(
                                            f"QC warning acknowledged: {warning.get('label')}"
                                        ),
                                        changed_by=user,
                                    )
                                _create_qc_comment(media, qc_comment, user)
                                messages.success(
                                    request,
                                    "Media approved and accessions created.",
                                )
                                return redirect("dashboard")
                elif action == "return_intern":
                    try:
                        media.transition_qc(
                            Media.QCStatus.PENDING_INTERN,
                            user=user,
                            note=qc_comment or None,
                        )
                    except ValidationError as exc:
                        for message in _collect_validation_messages(exc):
                            manager.accession_form.add_error(None, message)
                            messages.error(request, message)
                    else:
                        media.refresh_from_db()
                        _create_qc_comment(media, qc_comment, user)
                        messages.success(
                            request,
                            "Media returned to interns for additional edits.",
                        )
                        return redirect("dashboard")
                elif action == "request_rescan":
                    try:
                        media.transition_qc(
                            Media.QCStatus.REJECTED,
                            user=user,
                            note=qc_comment or None,
                        )
                    except ValidationError as exc:
                        for message in _collect_validation_messages(exc):
                            manager.accession_form.add_error(None, message)
                            messages.error(request, message)
                    else:
                        media.refresh_from_db()
                        _create_qc_comment(media, qc_comment, user)
                        messages.success(request, "Media flagged for rescan.")
                        return redirect("dashboard")
                else:
                    if qc_comment:
                        try:
                            media.transition_qc(
                                media.qc_status,
                                user=user,
                                note=qc_comment,
                            )
                        except ValidationError as exc:
                            for message in _collect_validation_messages(exc):
                                manager.accession_form.add_error(None, message)
                                messages.error(request, message)
                        else:
                            media.refresh_from_db()
                            _create_qc_comment(media, qc_comment, user)
                            messages.success(request, "Changes saved.")
                            return redirect("media_expert_qc", pk=media.uuid)
                    else:
                        messages.success(request, "Changes saved.")
                        return redirect("media_expert_qc", pk=media.uuid)

    _annotate_conflict_selections(conflict_details, selected_resolution)
    qc_comments = _get_qc_comments(media)

    qc_diff = diff_result or manager.last_diff_result or diff_media_payload(
        manager.original_data,
        manager.data,
        rows_reordered=media.rows_rearranged,
    )
    qc_preview = build_preview_accession(
        manager.data,
        manager.accession_form,
        request_user=request.user,
    )

    form_media = _build_qc_form_media(manager)

    context = {
        "media": media,
        "accession_form": manager.accession_form,
        "row_formset": manager.row_formset,
        "ident_formset": manager.ident_formset,
        "specimen_formset": manager.specimen_formset,
        "reference_formset": manager.reference_formset,
        "fieldslip_formset": manager.fieldslip_formset,
        "row_contexts": manager.row_contexts,
        "storage_suggestions": manager.storage_suggestions,
        "storage_datalist_id": AccessionRowQCForm.storage_datalist_id,
        "qc_comment": qc_comment,
        "qc_comments": qc_comments,
        "qc_history_logs": _get_qc_history(media, limit=10),
        "qc_conflicts": conflict_details,
        "qc_diff": qc_diff,
        "qc_preview": qc_preview,
        "qc_acknowledged_warnings": acknowledged_warnings,
        "form_media": form_media,
    }

    return render(request, "cms/qc/expert_wizard.html", context)


class LocalityListView(FilterView):
    model = Locality
    template_name = 'cms/locality_list.html'
    context_object_name = 'localities'
    paginate_by = 10
    filterset_class = LocalityFilter
    ordering = ("name",)

    def get_queryset(self):
        queryset = super().get_queryset()
        return queryset.annotate(
            accession_count=Count("accession", distinct=True)
        ).order_by("name")


class LocalityPrintView(TemplateView):
    template_name = "cms/locality_print.html"

    def get_context_data(self, **kwargs):
        context = super().get_context_data(**kwargs)
        localities = (
            Locality.objects.all()
            .order_by("name")
            .annotate(accession_count=Count("accession", distinct=True))
        )

        locality_entries = [
            {
                "name": locality.name,
                "abbreviation": locality.abbreviation,
                "ages": "/".join(
                    str(label) for label in locality.get_geological_times_display()
                ),
            }
            for locality in localities
        ]

        rows = []
        for index in range(0, len(locality_entries), 2):
            left_entry = locality_entries[index]
            right_entry = (
                locality_entries[index + 1]
                if index + 1 < len(locality_entries)
                else None
            )
            rows.append((left_entry, right_entry))

        context["locality_rows"] = rows
        context["geological_time_legend"] = [
            {"code": code, "label": str(label)}
            for code, label in Locality.GeologicalTime.choices
        ]
        return context


class LocalityDetailView(DetailView):
    model = Locality
    template_name = 'cms/locality_detail.html'
    context_object_name = 'locality'
    
    def get_context_data(self, **kwargs):
        context = super().get_context_data(**kwargs)
        user = self.request.user
        accessions = self.object.accession_set.all()
        if not (
            user.is_authenticated and (
                user.is_superuser or
                user.groups.filter(name__in=["Collection Managers", "Curators"]).exists()
            )
        ):
            accessions = accessions.filter(is_published=True)

        accessions = prefetch_accession_related(accessions)

        paginator = Paginator(accessions, 10)
        page_number = self.request.GET.get('page')
        accessions = paginator.get_page(page_number)

        attach_accession_summaries(accessions)

        context['accessions'] = accessions
        context['page_obj'] = accessions
        context['is_paginated'] = accessions.paginator.num_pages > 1

        return context

    
    



class PlaceListView(FilterView):
    model = Place
    template_name = 'cms/place_list.html'
    context_object_name = 'places'
    paginate_by = 10
    filterset_class = PlaceFilter


class PlaceDetailView(DetailView):
    model = Place
    template_name = 'cms/place_detail.html'
    context_object_name = 'place'

    def get_context_data(self, **kwargs):
        context = super().get_context_data(**kwargs)
        context['children'] = Place.objects.filter(
            related_place=self.object, relation_type=PlaceRelation.PART_OF
        )
        return context


@login_required
@user_passes_test(is_collection_manager)
def upload_media(request, accession_id):
    accession = get_object_or_404(Accession, id=accession_id)

    if request.method == 'POST':
        form = MediaUploadForm(request.POST, request.FILES) # Important: request.FILES for file handling
        if form.is_valid():
            media = form.save(commit=False)
            media.accession = accession  # Link media to the correct accession
            media.save()
            return redirect('accession_detail', pk=accession_id)  # Redirect to accession detail page

    else:
        form = MediaUploadForm()

    return render(request, 'cms/upload_media.html', {'form': form, 'accession': accession})


class LLMUsageReportFilterForm(forms.Form):
    start_date = forms.DateField(
        required=False,
        widget=forms.DateInput(attrs={"type": "date"}),
        label="Start date",
    )
    end_date = forms.DateField(
        required=False,
        widget=forms.DateInput(attrs={"type": "date"}),
        label="End date",
    )
    model_name = forms.ChoiceField(required=False, label="Model")

    def __init__(self, *args, **kwargs):
        model_choices = kwargs.pop("model_choices", [])
        super().__init__(*args, **kwargs)
        choices = [("", "All models")] + [(value, value) for value in model_choices]
        self.fields["model_name"].choices = choices

    def clean(self):
        cleaned_data = super().clean()
        start_date = cleaned_data.get("start_date")
        end_date = cleaned_data.get("end_date")
        if start_date and end_date and end_date < start_date:
            raise forms.ValidationError("End date cannot be before the start date.")
        return cleaned_data


def _coerce_decimal(value: object) -> Decimal:
    if value in (None, ""):
        return Decimal("0")
    try:
        return Decimal(str(value))
    except (ValueError, ArithmeticError):
        return Decimal("0")


@staff_member_required
def chatgpt_usage_report(request):
    today = timezone.localdate()
    default_start = today - timedelta(days=30)

    base_qs = LLMUsageRecord.objects.all()
    model_values = list(
        base_qs.order_by("model_name").values_list("model_name", flat=True).distinct()
    )

    if request.GET:
        form = LLMUsageReportFilterForm(request.GET, model_choices=model_values)
        form_is_valid = form.is_valid()
    else:
        form = LLMUsageReportFilterForm(
            data={"start_date": default_start, "end_date": today},
            model_choices=model_values,
        )
        form_is_valid = form.is_valid()

    if form_is_valid:
        start_date = form.cleaned_data.get("start_date") or default_start
        end_date = form.cleaned_data.get("end_date") or today
        model_name = form.cleaned_data.get("model_name") or None
    else:
        start_date = default_start
        end_date = today
        model_name = None

    filtered_qs = base_qs
    if start_date:
        filtered_qs = filtered_qs.filter(created_at__date__gte=start_date)
    if end_date:
        filtered_qs = filtered_qs.filter(created_at__date__lte=end_date)
    if model_name:
        filtered_qs = filtered_qs.filter(model_name=model_name)

    daily_totals_qs = (
        filtered_qs
        .annotate(day=TruncDate("created_at"))
        .values("day")
        .order_by("day")
        .annotate(
            prompt_tokens=Sum("prompt_tokens"),
            completion_tokens=Sum("completion_tokens"),
            total_tokens=Sum("total_tokens"),
            cost_usd=Sum("cost_usd"),
            processing_seconds=Sum("processing_seconds"),
            record_count=Count("id"),
        )
    )

    weekly_totals_qs = (
        filtered_qs
        .annotate(week=TruncWeek("created_at"))
        .values("week")
        .order_by("week")
        .annotate(
            prompt_tokens=Sum("prompt_tokens"),
            completion_tokens=Sum("completion_tokens"),
            total_tokens=Sum("total_tokens"),
            cost_usd=Sum("cost_usd"),
            processing_seconds=Sum("processing_seconds"),
            record_count=Count("id"),
        )
    )

    totals = filtered_qs.aggregate(
        prompt_tokens=Sum("prompt_tokens"),
        completion_tokens=Sum("completion_tokens"),
        total_tokens=Sum("total_tokens"),
        cost_usd=Sum("cost_usd"),
        processing_seconds=Sum("processing_seconds"),
        record_count=Count("id"),
    )

    cumulative_cost = totals.get("cost_usd") or Decimal("0")
    total_processing_seconds = totals.get("processing_seconds") or Decimal("0")
    scans_processed = totals.get("record_count") or 0
    avg_processing_seconds = None
    if scans_processed:
        avg_processing_seconds = total_processing_seconds / Decimal(scans_processed)

    avg_cost_per_scan: Decimal | None = None
    if scans_processed and cumulative_cost > 0:
        avg_cost_per_scan = cumulative_cost / Decimal(scans_processed)

    latest_remaining_quota = (
        filtered_qs.exclude(remaining_quota_usd__isnull=True)
        .order_by("-created_at")
        .values_list("remaining_quota_usd", flat=True)
        .first()
    )

    remaining_quota_decimal: Decimal | None = None
    if latest_remaining_quota is not None:
        remaining_quota_decimal = _coerce_decimal(latest_remaining_quota)

    estimated_scans_remaining: int | None = None
    if (
        remaining_quota_decimal is not None
        and avg_cost_per_scan is not None
        and avg_cost_per_scan > 0
    ):
        estimated_scans_remaining = int(remaining_quota_decimal / avg_cost_per_scan)

    budget_raw = getattr(settings, "LLM_USAGE_MONTHLY_BUDGET_USD", None)
    budget_total = _coerce_decimal(budget_raw) if budget_raw is not None else None
    if budget_total and budget_total > 0:
        budget_progress = (cumulative_cost / budget_total) * Decimal("100")
    else:
        budget_progress = None

    def _prepare_time_series(items, label_key):
        return {
            "labels": [entry[label_key].isoformat() if entry[label_key] else None for entry in items],
            "costs": [float(entry["cost_usd"] or 0) for entry in items],
            "total_tokens": [int(entry["total_tokens"] or 0) for entry in items],
            "processing_seconds": [float(entry.get("processing_seconds") or 0) for entry in items],
        }

    daily_totals = list(daily_totals_qs)
    weekly_totals = list(weekly_totals_qs)

    def _attach_average(entries: list[dict[str, Any]]) -> None:
        for entry in entries:
            total_seconds = _coerce_decimal(entry.get("processing_seconds"))
            entry["processing_seconds"] = total_seconds
            count = entry.get("record_count") or 0
            if count:
                entry["avg_processing_seconds"] = total_seconds / Decimal(count)
            else:
                entry["avg_processing_seconds"] = None

    _attach_average(daily_totals)
    _attach_average(weekly_totals)

    chart_data = {
        "daily": _prepare_time_series(daily_totals, "day"),
        "weekly": _prepare_time_series(weekly_totals, "week"),
    }

    context = {
        "filter_form": form,
        "daily_totals": daily_totals,
        "weekly_totals": weekly_totals,
        "totals": totals,
        "cumulative_cost": cumulative_cost,
        "total_processing_seconds": total_processing_seconds,
        "avg_processing_seconds": avg_processing_seconds,
        "scans_processed": scans_processed,
        "remaining_quota_usd": latest_remaining_quota,
        "budget_total": budget_total,
        "budget_progress": budget_progress,
        "chart_data_json": json.dumps(chart_data, cls=DjangoJSONEncoder),
        "start_date": start_date,
        "end_date": end_date,
        "model_name": model_name,
        "estimated_scans_remaining": estimated_scans_remaining,
        "avg_cost_per_scan": avg_cost_per_scan,
    }

    return render(request, "admin/chatgpt_usage_report.html", context)


@staff_member_required
def upload_scan(request):
    """Upload one or more scan images to the ``uploads/incoming`` folder.

    The watcher script later validates filenames and moves each file to
    ``uploads/pending`` or ``uploads/rejected`` as appropriate.
    """
    incoming_dir = Path(settings.MEDIA_ROOT) / 'uploads' / 'incoming'
    os.makedirs(incoming_dir, exist_ok=True)

    form_kwargs = {"max_upload_bytes": settings.SCAN_UPLOAD_MAX_BYTES}

    if request.method == 'POST':
        form = ScanUploadForm(request.POST, request.FILES, **form_kwargs)
        if form.is_valid():
            files = form.cleaned_data['files']
            total_files = len(files)
            fs = FileSystemStorage(location=incoming_dir)
            for index, file in enumerate(files, start=1):
                saved_name = fs.save(file.name, file)
                saved_path = incoming_dir / saved_name
                if saved_name != file.name:
                    desired_path = incoming_dir / file.name
                    if desired_path.exists():
                        desired_path.unlink()
                    saved_path.rename(desired_path)
                    saved_name = file.name
                    saved_path = desired_path
                process_file(saved_path)
                messages.success(
                    request,
                    f'Uploaded {file.name} ({index} of {total_files})',
                )
            return redirect('admin-upload-scan')
    else:
        form = ScanUploadForm(**form_kwargs)

    context = {
        'form': form,
        'scan_upload_max_bytes': settings.SCAN_UPLOAD_MAX_BYTES,
        'scan_upload_batch_max_bytes': settings.SCAN_UPLOAD_BATCH_MAX_BYTES,
        'scan_upload_timeout_seconds': settings.SCAN_UPLOAD_TIMEOUT_SECONDS,
    }

    return render(request, 'admin/upload_scan.html', context)


def _count_pending_scans() -> int:
    pending_dir = Path(settings.MEDIA_ROOT) / "uploads" / "pending"
    if not pending_dir.exists():
        return 0
    return sum(1 for _ in pending_dir.glob("*"))


def _should_loop(request) -> bool:
    flag = request.GET.get("loop", "").lower()
    return flag in {"1", "true", "yes", "on"}


def _parse_ocr_limit(request) -> int | None:
    raw = request.GET.get("limit")
    if not raw:
        return None
    try:
        value = int(raw)
    except (TypeError, ValueError):
        return None
    return value if value > 0 else None


def _compute_expected_total(attempted: int, remaining: int, limit: int | None) -> int:
    if limit is None:
        return attempted + remaining
    return max(attempted, min(limit, attempted + remaining))


@staff_member_required
def do_ocr(request):
    """Process pending scans sequentially, looping if requested."""

    loop = _should_loop(request)
    limit_hint = _parse_ocr_limit(request)
    if not loop:
        pending_total = _count_pending_scans()
        limit_options = [100 * i for i in range(1, 11)]
        selection_error = None
        choice_value: str | None = None

        if request.method == "POST":
            choice = request.POST.get("scan_limit") or ""
            choice_value = choice
            valid_values = {str(option) for option in limit_options}
            if choice == "all":
                selected_limit = None
            elif choice in valid_values:
                selected_limit = int(choice)
            else:
                selected_limit = None
                selection_error = "Please choose one of the available options."

            if selection_error is None and pending_total == 0:
                messages.info(request, "No pending scans to process.")
                return redirect("admin-do-ocr")

            if selection_error is None:
                query_params: dict[str, str] = {"loop": "1"}
                if selected_limit:
                    query_params["limit"] = str(selected_limit)
                url = reverse("admin-do-ocr")
                if query_params:
                    url = f"{url}?{urlencode(query_params)}"
                return redirect(url)

        context = {
            "pending_total": pending_total,
            "limit_options": limit_options,
            "selection_error": selection_error,
            "selected_choice": choice_value,
        }
        return render(request, "admin/do_ocr_prompt.html", context)

    (
        successes,
        failures,
        total,
        errors,
        jammed,
        processed_filenames,
        insufficient_quota,
    ) = process_pending_scans(limit=1)
    latest_filename = processed_filenames[-1] if processed_filenames else None

    aggregated: dict[str, Any] | None = None
    if loop:
        stats = request.session.get("ocr_loop_stats", {
            "successes": 0,
            "failures": 0,
            "attempted": 0,
            "errors": [],
        })
        stats["successes"] += successes
        stats["failures"] += failures
        stats["attempted"] += total
        stats.setdefault("errors", [])
        stats["errors"].extend(errors)
        stats.setdefault("latest_filename", None)
        stats.setdefault("expected_total", None)
        stats.setdefault("insufficient_quota", False)
        stats["insufficient_quota"] = stats["insufficient_quota"] or insufficient_quota
        stats.setdefault("limit", limit_hint)
        if limit_hint is not None:
            stats["limit"] = limit_hint
        if latest_filename:
            stats["latest_filename"] = latest_filename
        if jammed:
            stats["jammed"] = jammed
        aggregated = stats
        request.session["ocr_loop_stats"] = stats
        request.session.modified = True

    remaining = _count_pending_scans()
    errors_list = list(aggregated["errors"]) if aggregated else list(errors)
    attempted_total = aggregated["attempted"] if aggregated else total
    insufficient_quota_flag = (
        aggregated.get("insufficient_quota") if aggregated else insufficient_quota
    )
    selected_limit = aggregated.get("limit") if aggregated else limit_hint
    expected_total = _compute_expected_total(attempted_total, remaining, selected_limit)
    if aggregated is not None:
        aggregated["expected_total"] = expected_total
        if aggregated.get("latest_filename") is None and latest_filename:
            aggregated["latest_filename"] = latest_filename

    # Sanitize error messages for external exposure: extract only the scan filename portion.
    def _sanitize_ocr_errors(error_list):
        sanitized = []
        for msg in error_list:
            if msg == "insufficient_quota":
                continue
            # Expected format: "{filename}: {exception}"
            parts = msg.split(':', 1)
            filename = parts[0].strip() if parts else "Unknown"
            sanitized.append(filename)
        return sanitized

    sanitized_errors = _sanitize_ocr_errors(errors_list)
    detail = {
        "successes": aggregated["successes"] if aggregated else successes,
        "failures": aggregated["failures"] if aggregated else failures,
        "attempted": attempted_total,
        "errors": sanitized_errors,
        "jammed": aggregated.get("jammed") if aggregated else jammed,
        "remaining": remaining,
        "loop": loop,
        "expected_total": aggregated.get("expected_total") if aggregated else expected_total,
        "latest_filename": aggregated.get("latest_filename") if aggregated else latest_filename,
        "current_index": attempted_total,
        "insufficient_quota": insufficient_quota_flag,
        "limit": selected_limit,
    }

    if request.headers.get("HX-Request") or request.headers.get("X-Requested-With") == "XMLHttpRequest":
        return JsonResponse(detail)

    limit_reached = (
        detail["limit"] is not None and detail["current_index"] >= detail["limit"]
    )

    if (
        loop
        and remaining > 0
        and not detail["jammed"]
        and not detail["insufficient_quota"]
        and not limit_reached
    ):
        query_params = {"loop": "1"}
        if detail["limit"] is not None:
            query_params["limit"] = str(detail["limit"])
        next_url = f"{reverse('admin-do-ocr')}?{urlencode(query_params)}"
        expected_display = detail["expected_total"] or detail["attempted"]
        latest_segment = (
            f" (Latest: {detail['latest_filename']})"
            if detail["latest_filename"]
            else ""
        )
        body = (
            "<!doctype html><html lang=\"en\"><head><meta charset=\"utf-8\">"
            f"<title>Continuing OCR…</title><meta http-equiv=\"refresh\" content=\"0; url={next_url}\"></head>"
            "<body><p>Continuing OCR… scan "
            f"{detail['current_index']} of {expected_display}{latest_segment}.</p></body></html>"
        )
        response = HttpResponse(body)
        response["Refresh"] = f"0;url={next_url}"
        return response

    if loop and "ocr_loop_stats" in request.session:
        del request.session["ocr_loop_stats"]
        request.session.modified = True

    if detail["attempted"] == 0:
        messages.info(request, "No pending scans to process.")
        # Show only affected scan file names, not raw error messages
    else:
        expected_display = detail["expected_total"] or detail["attempted"]
        latest_segment = (
            f" Latest scan: {detail['latest_filename']}."
            if detail["latest_filename"]
            else ""
        )
        messages.info(
            request,
            f"Processed {detail['successes']} of {expected_display} scans this run.{latest_segment}",
        )

    if detail["failures"]:
        error_text = "; ".join(detail["errors"])
        messages.error(request, f"OCR failed for {detail['failures']} scans: {error_text}")
    if detail["jammed"]:
        messages.error(
            request,
            (
                "OCR halted because scan "
                f"{detail['jammed']} timed out after three attempts. Please investigate before retrying."
            ),
        )
    if detail["insufficient_quota"]:
        messages.error(
            request,
            (
                "OCR aborted because the OpenAI quota has been exhausted. "
                "The current scan remains in the pending folder. Please review your plan and retry later."
            ),
        )
    return redirect('admin:index')

@login_required
@user_passes_test(is_collection_manager)
def accession_create(request):
    if request.method == 'POST':
        form = AccessionForm(request.POST, request.FILES)
        if form.is_valid():
            accession = form.save(commit=False)

            # Safe place to modify the object before saving
            # e.g., accession.created_by = request.user

            accession.save()  # Now the PK is assigned
            form.save_m2m()   # In case future fields need this

            return redirect('accession_list')
    else:
        form = AccessionForm()

    return render(request, 'cms/accession_form.html', {'form': form})

@login_required
@user_passes_test(is_collection_manager)
def accession_edit(request, pk):
    accession = get_object_or_404(Accession, pk=pk)

    if request.method == 'POST':
        form = AccessionForm(request.POST, request.FILES, instance=accession)
        if form.is_valid():
            form.save()
            return redirect('accession_detail', pk=accession.pk)
    else:
        form = AccessionForm(instance=accession)

    return render(request, 'cms/accession_form.html', {'form': form})

@login_required
@user_passes_test(is_collection_manager)
def add_accession_row(request, accession_id):
    accession = get_object_or_404(Accession, id=accession_id)
    
    if request.method == 'POST':
        form = AddAccessionRowForm(request.POST, request.FILES, accession=accession)
        if form.is_valid():
            accession_row = form.save(commit=False)
            accession_row.accession = accession  # Link accession_row to the correct accession
            accession_row.save()
            return redirect('accession_detail', pk=accession_id)  # Redirect to accession detail page
    else:
        form = AddAccessionRowForm(accession=accession)
    return render(request, 'cms/add_accession_row.html', {'form': form, 'accession': accession})

@login_required
@user_passes_test(is_collection_manager)
def add_comment_to_accession(request, accession_id):
    accession = get_object_or_404(Accession, id=accession_id)

    if request.method == 'POST':
        form = AccessionCommentForm(request.POST)
        if form.is_valid():
            accession_comment = form.save(commit=False)
            accession_comment.specimen_no = accession  # Link comment to the correct accession (specimen no)
            accession_comment.status = 'N'
            accession_comment.save()
            return redirect('accession_detail', pk=accession_id)  # Redirect to accession detail page

    else:
        form = AccessionCommentForm()

    return render(request, 'cms/add_accession_comment.html', {'form': form, 'accession': accession})

@login_required
@user_passes_test(is_collection_manager)
def add_reference_to_accession(request, accession_id):
    accession = get_object_or_404(Accession, id=accession_id)

    if request.method == 'POST':
        form = AccessionReferenceForm(request.POST)
        if form.is_valid():
            accession_reference = form.save(commit=False)
            accession_reference.accession = accession  # Link reference to the correct accession
            accession_reference.save()
            return redirect('accession_detail', pk=accession_id)  # Redirect to accession detail page

    else:
        form = AccessionReferenceForm()

    return render(request, 'cms/add_accession_reference.html', {'form': form, 'accession': accession})

@login_required
@user_passes_test(is_collection_manager)
def add_identification_to_accession_row(request, accession_row_id):
    accession_row = get_object_or_404(AccessionRow, id=accession_row_id)
    taxonomy = []

    if request.method == 'POST':
        form = AccessionRowIdentificationForm(request.POST)
        if form.is_valid():
            accession_row_identification = form.save(commit=False)
            accession_row_identification.accession_row = accession_row  # Link specimen to the correct accession_row
            accession_row_identification.save()
            return redirect('accessionrow_detail', pk=accession_row_id)  # Redirect to accession row detail page
        else:
            print("Form errors:", form.errors)  # Debugging output
    else:
        form = AccessionRowIdentificationForm()

    return render(
        request,
        'cms/add_accession_row_identification.html',
        {
            'form': form,
            'accession_row': accession_row,
        }
    )

@login_required
@user_passes_test(is_collection_manager)
def add_specimen_to_accession_row(request, accession_row_id):
    accession_row = get_object_or_404(AccessionRow, id=accession_row_id)

    if request.method == 'POST':
        form = AccessionRowSpecimenForm(request.POST)
        if form.is_valid():
            accession_row_specimen = form.save(commit=False)
            accession_row_specimen.accession_row = accession_row  # Link specimen to the correct accession_row
            accession_row_specimen.save()
            return redirect('accessionrow_detail', pk=accession_row_id)  # Redirect to accession row detail page
        else:
            print("Form errors:", form.errors)  # Debugging output
    else:
        form = AccessionRowSpecimenForm()

    return render(request, 'cms/add_accession_row_specimen.html', {'form': form, 'accession_row': accession_row})

@login_required
@user_passes_test(is_collection_manager)
<<<<<<< HEAD
def edit_specimen(request, accession_row_id, specimen_id):
    """Edit an existing NatureOfSpecimen (Element) record."""
    accession_row = get_object_or_404(AccessionRow, id=accession_row_id)
    specimen = get_object_or_404(NatureOfSpecimen, id=specimen_id, accession_row=accession_row)

    if request.method == 'POST':
        form = AccessionRowSpecimenForm(request.POST, instance=specimen)
        if form.is_valid():
            form.save()
            return redirect('accessionrow_detail', pk=accession_row_id)
    else:
        form = AccessionRowSpecimenForm(instance=specimen)

    return render(request, 'cms/edit_accession_row_specimen.html', {
        'form': form,
        'accession_row': accession_row,
        'specimen': specimen,
=======
def edit_specimen_element(request, element_id):
    """Edit an existing specimen element (NatureOfSpecimen)."""
    element = get_object_or_404(NatureOfSpecimen, id=element_id)
    accession_row = element.accession_row
    
    if request.method == 'POST':
        form = AccessionRowSpecimenForm(request.POST, instance=element)
        if form.is_valid():
            form.save()
            return redirect('accessionrow_detail', pk=accession_row.id)
    else:
        form = AccessionRowSpecimenForm(instance=element)
    
    return render(request, 'cms/edit_accession_row_specimen.html', {
        'form': form, 
        'accession_row': accession_row,
        'element': element
>>>>>>> ba3746aa
    })

@login_required
@user_passes_test(is_collection_manager)
<<<<<<< HEAD
def edit_identification(request, accession_row_id, identification_id):
    """Edit an existing Identification record."""
    accession_row = get_object_or_404(AccessionRow, id=accession_row_id)
    identification = get_object_or_404(Identification, id=identification_id, accession_row=accession_row)
=======
def edit_identification(request, identification_id):
    """Edit an existing Identification record."""
    identification = get_object_or_404(Identification, id=identification_id)
    accession_row = identification.accession_row
>>>>>>> ba3746aa

    if request.method == 'POST':
        form = AccessionRowIdentificationForm(request.POST, instance=identification)
        if form.is_valid():
            form.save()
<<<<<<< HEAD
            return redirect('accessionrow_detail', pk=accession_row_id)
    else:
        form = AccessionRowIdentificationForm(instance=identification)

    return render(request, 'cms/edit_accession_row_identification.html', {
        'form': form,
        'accession_row': accession_row,
        'identification': identification,
=======
            return redirect('accessionrow_detail', pk=accession_row.id)
    else:
        form = AccessionRowIdentificationForm(instance=identification)
    
    return render(request, 'cms/edit_accession_row_identification.html', {
        'form': form, 
        'accession_row': accession_row,
        'identification': identification
>>>>>>> ba3746aa
    })

@login_required
@user_passes_test(is_collection_manager)
def add_geology_to_accession(request, accession_id):
    accession = get_object_or_404(Accession, id=accession_id)

    if request.method == 'POST':
        form = AccessionGeologyForm(request.POST)
        if form.is_valid():
            accession_geology = form.save(commit=False)
            accession_geology.accession = accession
            accession_geology.save()
            return redirect('accession_detail', pk=accession_id)
        else:
            print("Form errors:", form.errors)  # Debugging output
    else:
        form = AccessionGeologyForm()

    return render(request, 'cms/add_accession_geology.html', {'form': form, 'accession': accession})

class PreparationListView(LoginRequiredMixin, PreparationAccessMixin, FilterView):
    """ List all preparations. """
    model = Preparation
    template_name = "cms/preparation_list.html"
    context_object_name = "preparations"
    paginate_by = 10
    ordering = ["-created_on"]
    filterset_class = PreparationFilter

    def test_func(self):
        user = self.request.user
        return (
            user.is_superuser or 
            user.groups.filter(name__in=["Curators", "Collection Managers"]).exists()
        )
    
    def get_queryset(self):
        qs = super().get_queryset()
        return qs.annotate(
            accession_label=Concat(
                'accession_row__accession__specimen_prefix__abbreviation',
                Value(' '),
                'accession_row__accession__specimen_no',
                'accession_row__specimen_suffix',
                output_field=CharField()
            )
        )

class PreparationDetailView(LoginRequiredMixin, DetailView):
    """ Show details of a single preparation. """
    model = Preparation
    template_name = "cms/preparation_detail.html"
    context_object_name = "preparation"

    def get_context_data(self, **kwargs):
        context = super().get_context_data(**kwargs)
        user = self.request.user
        preparation = self.object
        context["can_edit"] = (
            user.is_superuser
            or (
                user.groups.filter(name="Curators").exists()
                and user == preparation.curator
            )
            or (
                user.groups.filter(name="Preparators").exists()
                and user == preparation.preparator
            )
        )
        context["history_entries"] = build_history_entries(preparation)
        return context

class PreparationCreateView(LoginRequiredMixin, CreateView):
    """ Create a new preparation record. """
    model = Preparation
    form_class = PreparationForm
    template_name = "cms/preparation_form.html"

    def form_valid(self, form):
        """ Auto-assign the current user as the preparator if not set. """
        if not form.instance.preparator:
            form.instance.preparator = self.request.user
        return super().form_valid(form)

    def test_func(self):
        user = self.request.user
        return (
            user.is_superuser or 
            user.groups.filter(name__in=["Curators", "Collection Managers"]).exists()
        )

class PreparationUpdateView(LoginRequiredMixin, UserPassesTestMixin, UpdateView):
    """ Update an existing preparation. """
    model = Preparation
    form_class = PreparationForm
    template_name = "cms/preparation_form.html"

    def test_func(self):
        preparation = self.get_object()
        user = self.request.user

        # Admins can always edit
        if user.is_superuser:
            return True

        # Curators can edit only if they are assigned as the curator
        if user.groups.filter(name="Curators").exists() and user == preparation.curator:
            return True

        # Preparators can edit their own preparations
        if user.groups.filter(name="Preparators").exists() and user == preparation.preparator:
            return True

        return False

    def get_form(self, *args, **kwargs):
        form = super().get_form(*args, **kwargs)
        user = self.request.user

        # Restrict status choices for preparators
        if user.groups.filter(name="Preparators").exists() and user == self.get_object().preparator:
            status_field = form.fields.get("status")
            if status_field:
                status_field.choices = [
                    choice for choice in status_field.choices
                    if choice[0] not in [PreparationStatus.APPROVED, PreparationStatus.DECLINED]
                ]
                status_field.error_messages[
                    "invalid_choice"
                ] = "You cannot set status to Approved or Declined."

        # Restrict status choices for curators
        if user.groups.filter(name="Curators").exists() and user == self.get_object().curator:
            status_field = form.fields.get("status")
            if status_field:
                status_field.choices = [
                    (PreparationStatus.APPROVED, PreparationStatus.APPROVED.label),
                    (PreparationStatus.DECLINED, PreparationStatus.DECLINED.label),
                ]
                status_field.error_messages[
                    "invalid_choice"
                ] = "You can only set status to Approved or Declined."
            curator_field = form.fields.get("curator")
            if curator_field:
                curator_field.initial = user
                curator_field.disabled = True

        return form

    def form_valid(self, form):
        user = self.request.user

        if user.groups.filter(name="Preparators").exists() and user == self.get_object().preparator:
            if form.cleaned_data.get("status") in [PreparationStatus.APPROVED, PreparationStatus.DECLINED]:
                form.add_error("status", "You cannot set status to Approved or Declined.")
                return self.form_invalid(form)

        if user.groups.filter(name="Curators").exists() and user == self.get_object().curator:
            status = form.cleaned_data.get("status")
            if status not in [PreparationStatus.APPROVED, PreparationStatus.DECLINED]:
                form.add_error("status", "You can only set status to Approved or Declined.")
                return self.form_invalid(form)
            form.instance.curator = user
            form.instance.approval_status = status.lower()

        return super().form_valid(form)

class PreparationDeleteView(LoginRequiredMixin, UserPassesTestMixin, DeleteView):
    """ Delete a preparation record. """
    model = Preparation
    success_url = reverse_lazy("preparation_list")
    template_name = "cms/preparation_confirm_delete.html"

    def test_func(self):
        preparation = self.get_object()
        user = self.request.user

        # Allow admins always
        if user.is_superuser:
            return True

        # Allow curators if they are not the preparator
        return user != preparation.preparator and user.groups.filter(name="Curators").exists()


class PreparationApproveView(LoginRequiredMixin, UserPassesTestMixin, UpdateView):
    """ Allows a curator to approve or decline a preparation. """
    model = Preparation
    form_class = PreparationApprovalForm
    template_name = "cms/preparation_approve.html"

    def test_func(self):
        preparation = self.get_object()
        user = self.request.user

        # Allow admins always
        if user.is_superuser:
            return True

        # Allow curators if they are not the preparator
        return user != preparation.preparator and user.groups.filter(name="Curators").exists()

    def form_valid(self, form):
        """ Auto-set approval date when curator approves or declines. """
        preparation = form.save(commit=False)
        preparation.curator = self.request.user
        preparation.approval_date = now()
        preparation.save()
        return redirect("preparation_detail", pk=preparation.pk)

class PreparationMediaUploadView(View):
    def get(self, request, pk):
        preparation = get_object_or_404(Preparation, pk=pk)

        # Permission check
        if not request.user.is_authenticated or (
            not request.user.is_superuser and
            not request.user.groups.filter(name__in=["Curators", "Collection Managers"]).exists()
        ):
            return redirect("preparation_detail", pk=pk)

        form = PreparationMediaUploadForm()
        return render(request, "cms/preparation_media_upload.html", {
            "form": form,
            "preparation": preparation,
        })

    def post(self, request, pk):
        preparation = get_object_or_404(Preparation, pk=pk)

        if not request.user.is_authenticated or (
            not request.user.is_superuser and
            not request.user.groups.filter(name__in=["Curators", "Collection Managers"]).exists()
        ):
            return redirect("preparation_detail", pk=pk)

        form = PreparationMediaUploadForm(request.POST, request.FILES)
        if form.is_valid():
            files = request.FILES.getlist("media_files")
            context = form.cleaned_data["context"]
            notes = form.cleaned_data["notes"]

            for file in files:
                media = Media.objects.create(
                    media_location=file,
#                    created_by=request.user
                )
                PreparationMedia.objects.create(
                    preparation=preparation,
                    media=media,
                    context=context,
                    notes=notes
                )
            return redirect("preparation_detail", pk=pk)

        return render(request, "cms/preparation_media_upload.html", {
            "form": form,
            "preparation": preparation,
        })


@login_required
def inventory_start(request):
    """Start an inventory session or display expected specimens."""
    if request.method == "POST":
        shelf_ids = request.POST.getlist("shelf_ids")
        if shelf_ids:
            request.session["inventory_shelf_ids"] = shelf_ids
            messages.success(request, "Inventory session started.")
            return redirect("inventory_start")

    shelf_ids = request.session.get("inventory_shelf_ids")
    if shelf_ids:
        selected_shelf_ids = [int(s) for s in shelf_ids]
        active_prep_qs = Preparation.objects.filter(
            status__in=[PreparationStatus.PENDING, PreparationStatus.IN_PROGRESS]
        ).select_related("original_storage", "temporary_storage")

        specimens = (
            AccessionRow.objects
            .filter(
                Q(storage_id__in=selected_shelf_ids) |
                Q(
                    preparations__original_storage_id__in=selected_shelf_ids,
                    preparations__status__in=[PreparationStatus.PENDING, PreparationStatus.IN_PROGRESS],
                )
            )
            .select_related("accession", "storage")
            .prefetch_related(Prefetch("preparations", queryset=active_prep_qs, to_attr="active_preparations"))
            .order_by(
                "storage__area",
                "accession__collection__abbreviation",
                "accession__specimen_prefix__abbreviation",
                "accession__specimen_no",
                "accession__instance_number",
                "specimen_suffix",
            )
            .distinct()
        )

        specimens = list(specimens)
        for spec in specimens:
            if getattr(spec, "active_preparations", []):
                prep = spec.active_preparations[0]
                spec.display_shelf = prep.original_storage or spec.storage
                spec.current_location = prep.temporary_storage or spec.storage
            else:
                spec.display_shelf = spec.storage
                spec.current_location = spec.storage

        shelves = Storage.objects.all()
        context = {
            "specimens": specimens,
            "status_choices": InventoryStatus.choices,
            "shelves": shelves,
            "selected_shelf_ids": selected_shelf_ids,
        }
        return render(request, "inventory/session.html", context)

    shelves = Storage.objects.all()
    return render(request, "inventory/start.html", {"shelves": shelves})


@require_POST
@login_required
def inventory_update(request):
    specimen_id = request.POST.get("specimen_id")
    status = request.POST.get("status")
    if not specimen_id:
        return JsonResponse({"success": False}, status=400)
    specimen = get_object_or_404(AccessionRow, id=specimen_id)
    if status in dict(InventoryStatus.choices):
        specimen.status = status
    else:
        specimen.status = None
    specimen.save(update_fields=["status"])
    return JsonResponse({"success": True})


@require_POST
@login_required
def inventory_reset(request):
    shelf_ids = request.POST.getlist("shelf_ids")
    if not shelf_ids:
        return JsonResponse({"success": False}, status=400)
    AccessionRow.objects.filter(
        Q(storage_id__in=shelf_ids) |
        Q(
            preparations__original_storage_id__in=shelf_ids,
            preparations__status__in=[PreparationStatus.PENDING, PreparationStatus.IN_PROGRESS],
        )
    ).update(status=None)
    return JsonResponse({"success": True})


@require_POST
@login_required
def inventory_clear(request):
    request.session.pop("inventory_shelf_ids", None)
    return JsonResponse({"success": True})


@require_POST
@login_required
def inventory_log_unexpected(request):
    identifier = request.POST.get("identifier")
    if not identifier:
        return JsonResponse({"success": False}, status=400)
    UnexpectedSpecimen.objects.create(identifier=identifier)
    return JsonResponse({"success": True})


class CollectionManagerAccessMixin(UserPassesTestMixin):
    def test_func(self):
        return is_collection_manager(self.request.user) or self.request.user.is_superuser


class DrawerRegisterAccessMixin(CollectionManagerAccessMixin):
    pass


class StorageListView(LoginRequiredMixin, CollectionManagerAccessMixin, FilterView):
    model = Storage
    template_name = "cms/storage_list.html"
    context_object_name = "storages"
    paginate_by = 10
    filterset_class = StorageFilter

    def get_queryset(self):
        return (
            Storage.objects.select_related("parent_area")
            .prefetch_related("storage_set")
            .annotate(specimen_count=Count("accessionrow", distinct=True))
            .order_by("area")
        )

    def get_context_data(self, **kwargs):
        context = super().get_context_data(**kwargs)
        context["can_edit"] = (
            is_collection_manager(self.request.user) or self.request.user.is_superuser
        )
        return context


class StorageDetailView(LoginRequiredMixin, CollectionManagerAccessMixin, DetailView):
    model = Storage
    template_name = "cms/storage_detail.html"
    context_object_name = "storage"

    def get_queryset(self):
        accession_rows = AccessionRow.objects.select_related(
            "accession__collection",
            "accession__specimen_prefix",
        ).order_by(
            "accession__collection__abbreviation",
            "accession__specimen_no",
            "specimen_suffix",
        )
        child_storages = Storage.objects.select_related("parent_area").order_by("area")
        return (
            Storage.objects.select_related("parent_area")
            .prefetch_related(
                Prefetch("accessionrow_set", queryset=accession_rows, to_attr="prefetched_rows"),
                Prefetch("storage_set", queryset=child_storages, to_attr="child_storages"),
            )
        )

    def get_context_data(self, **kwargs):
        context = super().get_context_data(**kwargs)
        context["can_edit"] = (
            is_collection_manager(self.request.user) or self.request.user.is_superuser
        )
        specimens = getattr(self.object, "prefetched_rows", [])
        paginator = Paginator(specimens, 10)
        page_number = self.request.GET.get("page")
        page_obj = paginator.get_page(page_number)
        context["specimen_page_obj"] = page_obj
        context["specimens"] = page_obj.object_list
        context["specimen_count"] = paginator.count
        context["children"] = getattr(self.object, "child_storages", [])
        context["history_entries"] = build_history_entries(self.object)
        return context


class StorageCreateView(LoginRequiredMixin, CollectionManagerAccessMixin, CreateView):
    model = Storage
    form_class = StorageForm
    template_name = "cms/storage_form.html"
    success_url = reverse_lazy("storage_list")


class StorageUpdateView(LoginRequiredMixin, CollectionManagerAccessMixin, UpdateView):
    model = Storage
    form_class = StorageForm
    template_name = "cms/storage_form.html"
    success_url = reverse_lazy("storage_list")


class DrawerRegisterListView(LoginRequiredMixin, DrawerRegisterAccessMixin, FilterView):
    model = DrawerRegister
    template_name = "cms/drawerregister_list.html"
    context_object_name = "drawers"
    paginate_by = 10
    filterset_class = DrawerRegisterFilter

    def get_context_data(self, **kwargs):
        context = super().get_context_data(**kwargs)
        context["can_edit"] = (
            is_collection_manager(self.request.user) or self.request.user.is_superuser
        )
        return context


class DrawerRegisterReorderView(LoginRequiredMixin, DrawerRegisterAccessMixin, View):
    def post(self, request, *args, **kwargs):
        data = json.loads(request.body)
        order = data.get("order", [])
        # Assign larger priority values to items appearing earlier in the
        # provided order so they are shown first when ordered descending.
        for priority, pk in enumerate(reversed(order), start=1):
            DrawerRegister.objects.filter(pk=pk).update(priority=priority)
        return JsonResponse({"status": "ok"})


class DrawerRegisterDetailView(LoginRequiredMixin, DrawerRegisterAccessMixin, DetailView):
    model = DrawerRegister
    template_name = "cms/drawerregister_detail.html"

    def get_context_data(self, **kwargs):
        context = super().get_context_data(**kwargs)
        context["can_edit"] = (
            is_collection_manager(self.request.user) or self.request.user.is_superuser
        )
        context["history_entries"] = build_history_entries(self.object)
        return context


class DrawerRegisterCreateView(LoginRequiredMixin, DrawerRegisterAccessMixin, CreateView):
    model = DrawerRegister
    form_class = DrawerRegisterForm
    template_name = "cms/drawerregister_form.html"
    success_url = reverse_lazy("drawerregister_list")


class DrawerRegisterUpdateView(LoginRequiredMixin, DrawerRegisterAccessMixin, UpdateView):
    model = DrawerRegister
    form_class = DrawerRegisterForm
    template_name = "cms/drawerregister_form.html"
    success_url = reverse_lazy("drawerregister_list")


class ManualQCImportView(LoginRequiredMixin, PermissionRequiredMixin, FormView):
    template_name = "cms/manual_import_form.html"
    form_class = ManualQCImportForm
    permission_required = "cms.can_import_manual_qc"
    raise_exception = True
    success_url = reverse_lazy("manual_qc_import")

    error_session_key = "cms_manual_qc_error_report"

    def dispatch(self, request, *args, **kwargs):
        ensure_manual_qc_permission()
        return super().dispatch(request, *args, **kwargs)

    def get(self, request, *args, **kwargs):
        if request.GET.get("download") == "errors":
            return self._download_error_report()
        return super().get(request, *args, **kwargs)

    def form_valid(self, form: ManualQCImportForm):  # type: ignore[override]
        result = form.execute_import(self.request.user)
        self._store_error_report(result)

        if result.success_count:
            messages.success(
                self.request,
                _("Imported %(success)d manual QC rows.")
                % {"success": result.success_count},
            )

        if result.error_count:
            messages.warning(
                self.request,
                _(
                    "%(error)d rows could not be imported. Download the error report for details."
                )
                % {"error": result.error_count},
            )

        context = self.get_context_data(
            form=self.get_form_class()(),
            result=result,
        )
        return self.render_to_response(context)

    def form_invalid(self, form):
        self._clear_error_report()
        return super().form_invalid(form)

    def get_context_data(self, **kwargs):
        context = super().get_context_data(**kwargs)
        context.setdefault("result", None)
        return context

    def _store_error_report(self, result: ManualImportSummary) -> None:
        if result.error_count:
            self.request.session[self.error_session_key] = result.build_error_report()
            self.request.session.modified = True
        else:
            self._clear_error_report()

    def _clear_error_report(self) -> None:
        if self.error_session_key in self.request.session:
            del self.request.session[self.error_session_key]
            self.request.session.modified = True

    def _download_error_report(self) -> HttpResponse:
        report = self.request.session.get(self.error_session_key)
        if not report:
            raise Http404("No manual QC error report available.")

        response = HttpResponse(report, content_type="text/csv")
        response["Content-Disposition"] = (
            'attachment; filename="manual-qc-import-errors.csv"'
        )
        return response


@login_required
def start_scan(request, pk):
    drawer = get_object_or_404(DrawerRegister, pk=pk)
    scanning_utils.auto_complete_scans(
        Scanning.objects.filter(user=request.user, end_time__isnull=True)
    )
    Scanning.objects.create(
        drawer=drawer, user=request.user, start_time=scanning_utils.nairobi_now()
    )
    return redirect("dashboard")


@login_required
def stop_scan(request, pk):
    drawer = get_object_or_404(DrawerRegister, pk=pk)
    scan = (
        Scanning.objects.filter(drawer=drawer, user=request.user, end_time__isnull=True)
        .order_by("-start_time")
        .first()
    )
    if scan:
        auto_end = scanning_utils.calculate_scan_auto_end(scan.start_time)
        scan.end_time = min(scanning_utils.nairobi_now(), auto_end)
        scan.save()
    return redirect("dashboard")
    <|MERGE_RESOLUTION|>--- conflicted
+++ resolved
@@ -1649,10 +1649,7 @@
     def get_context_data(self, **kwargs):
         context = super().get_context_data(**kwargs)
         context['natureofspecimens'] = NatureOfSpecimen.objects.filter(accession_row=self.object)
-<<<<<<< HEAD
         # Order identifications by date_identified DESC (nulls last), then created_on DESC
-=======
->>>>>>> ba3746aa
         context['identifications'] = Identification.objects.filter(
             accession_row=self.object
         ).order_by('-date_identified', '-created_on')
@@ -4375,25 +4372,6 @@
 
 @login_required
 @user_passes_test(is_collection_manager)
-<<<<<<< HEAD
-def edit_specimen(request, accession_row_id, specimen_id):
-    """Edit an existing NatureOfSpecimen (Element) record."""
-    accession_row = get_object_or_404(AccessionRow, id=accession_row_id)
-    specimen = get_object_or_404(NatureOfSpecimen, id=specimen_id, accession_row=accession_row)
-
-    if request.method == 'POST':
-        form = AccessionRowSpecimenForm(request.POST, instance=specimen)
-        if form.is_valid():
-            form.save()
-            return redirect('accessionrow_detail', pk=accession_row_id)
-    else:
-        form = AccessionRowSpecimenForm(instance=specimen)
-
-    return render(request, 'cms/edit_accession_row_specimen.html', {
-        'form': form,
-        'accession_row': accession_row,
-        'specimen': specimen,
-=======
 def edit_specimen_element(request, element_id):
     """Edit an existing specimen element (NatureOfSpecimen)."""
     element = get_object_or_404(NatureOfSpecimen, id=element_id)
@@ -4411,37 +4389,19 @@
         'form': form, 
         'accession_row': accession_row,
         'element': element
->>>>>>> ba3746aa
     })
 
 @login_required
 @user_passes_test(is_collection_manager)
-<<<<<<< HEAD
-def edit_identification(request, accession_row_id, identification_id):
-    """Edit an existing Identification record."""
-    accession_row = get_object_or_404(AccessionRow, id=accession_row_id)
-    identification = get_object_or_404(Identification, id=identification_id, accession_row=accession_row)
-=======
 def edit_identification(request, identification_id):
     """Edit an existing Identification record."""
     identification = get_object_or_404(Identification, id=identification_id)
     accession_row = identification.accession_row
->>>>>>> ba3746aa
 
     if request.method == 'POST':
         form = AccessionRowIdentificationForm(request.POST, instance=identification)
         if form.is_valid():
             form.save()
-<<<<<<< HEAD
-            return redirect('accessionrow_detail', pk=accession_row_id)
-    else:
-        form = AccessionRowIdentificationForm(instance=identification)
-
-    return render(request, 'cms/edit_accession_row_identification.html', {
-        'form': form,
-        'accession_row': accession_row,
-        'identification': identification,
-=======
             return redirect('accessionrow_detail', pk=accession_row.id)
     else:
         form = AccessionRowIdentificationForm(instance=identification)
@@ -4450,7 +4410,6 @@
         'form': form, 
         'accession_row': accession_row,
         'identification': identification
->>>>>>> ba3746aa
     })
 
 @login_required
