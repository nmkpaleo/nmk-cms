--- conflicted
+++ resolved
@@ -9,11 +9,8 @@
 from django.views import View
 from django.views.decorators.csrf import csrf_exempt
 from django_filters.views import FilterView
-<<<<<<< HEAD
-from .filters import AccessionFilter, PreparationFilter, LocalityFilter, FieldSlipFilter, ReferenceFilter
-=======
 from .filters import AccessionFilter, PreparationFilter, ReferenceFilter, FieldSlipFilter, LocalityFilter
->>>>>>> e2fa3b54
+
 
 from django.views.generic import DetailView
 from django.core.files.storage import FileSystemStorage
@@ -266,16 +263,11 @@
     model = FieldSlip
     template_name = 'cms/fieldslip_list.html'
     context_object_name = 'fieldslips'
-<<<<<<< HEAD
-    paginate_by = 4
-    
-=======
     paginate_by = 10
 
     def test_func(self):
         user = self.request.user
         return user.is_superuser or user.groups.filter(name="Collection Managers").exists()
->>>>>>> e2fa3b54
 
 class AccessionDetailView(DetailView):
     model = Accession
@@ -482,18 +474,7 @@
     template_name = 'cms/reference_list.html'
     context_object_name = 'references'
     paginate_by = 10
-<<<<<<< HEAD
-    
-
-
-class LocalityListView(FilterView, ListView):
-    model = Locality
-    template_name = 'cms/locality_list.html'
-    context_object_name = 'localitys'
-    paginate_by = 1
-    filterset_class = LocalityFilter
-=======
-    filterset_class = ReferenceFilter
+
 
 
 class LocalityListView(FilterView):
@@ -503,7 +484,7 @@
     paginate_by = 10
     filterset_class = LocalityFilter
 
->>>>>>> e2fa3b54
+
 
 class LocalityDetailView(DetailView):
     model = Locality
