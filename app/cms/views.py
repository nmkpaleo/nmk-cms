from django.shortcuts import get_object_or_404
from django.shortcuts import render, redirect
from django.views.generic import DetailView, ListView
<<<<<<< HEAD
from .models import FieldSlip, Accession, Reference
from .forms import FieldSlipForm
from .forms import FieldSlipForm
from .forms import ReferenceForm
=======
from django.contrib.auth.decorators import login_required, user_passes_test
from .models import Accession, FieldSlip, Media, Reference
from .forms import FieldSlipForm, MediaUploadForm
>>>>>>> 28716df2
import csv
from django.http import HttpResponse
from .resources import FieldSlipResource

# Helper function to check if user is in the "Collection Managers" group
def is_collection_manager(user):
    return user.groups.filter(name="Collection Managers").exists()

def fieldslip_export(request):
    # Create a CSV response
    response = HttpResponse(content_type='text/csv')
    response['Content-Disposition'] = 'attachment; filename="fieldslips.csv"'

    writer = csv.writer(response)
    writer.writerow(['Field Number', 'Discoverer', 'Collector', 'Collection Date', 'Verbatim Locality',
                     'Verbatim Taxon', 'Verbatim Element', 'Verbatim Horizon', 'Aerial Photo'])  # Header row

    for fieldslip in FieldSlip.objects.all():
        writer.writerow([fieldslip.field_number, fieldslip.discoverer, fieldslip.collector,
                         fieldslip.collection_date, fieldslip.verbatim_locality,
                         fieldslip.verbatim_taxon, fieldslip.verbatim_element,
                         fieldslip.verbatim_horizon, fieldslip.aerial_photo.url if fieldslip.aerial_photo else ''])

    return response

def fieldslip_import(request):
    if request.method == 'POST':
        resource = FieldSlipResource()
        dataset = request.FILES['import_file']
        result = resource.import_data(dataset, dry_run=True)  # Perform a dry run

        if not result.has_errors():
            resource.import_data(dataset, dry_run=False)  #  import now
            return redirect('fieldslip-list')  # Redirect after successful import

    return render(request, 'cms/fieldslip_import.html')  # Render the import form




def index(request):
    """View function for home page of site."""
    return render(request, 'index.html')

def base_generic(request):
    return render(request, 'base_generic.html')

def fieldslip_create(request):
    if request.method == 'POST':
        form = FieldSlipForm(request.POST, request.FILES)
        if form.is_valid():
            form.save()
            return redirect('fieldslip-list')  #  to redirect to the list view
    else:
        form = FieldSlipForm()
    return render(request, 'cms/fieldslip_form.html', {'form': form})

def fieldslip_edit(request, pk):
    fieldslip = get_object_or_404(FieldSlip, pk=pk)
    if request.method == 'POST':
        form = FieldSlipForm(request.POST, request.FILES, instance=fieldslip)
        if form.is_valid():
            form.save()
            return redirect('fieldslip-detail', pk=fieldslip.pk)  # Redirect to the detail view
    else:
        form = FieldSlipForm(instance=fieldslip)
    return render(request, 'cms/fieldslip_form.html', {'form': form})


def reference_edit(request, pk):
    
    reference = get_object_or_404(Reference, pk=pk)
    if request.method == 'POST':
        form = ReferenceForm(request.POST, request.FILES, instance=reference)
        if form.is_valid():
            form.save()
            return redirect('reference-detail', pk=reference.pk)  # Redirect to the detail view
    else:
        form = ReferenceForm(instance=reference)
    return render(request, 'cms/reference_form.html', {'form': form})



class FieldSlipDetailView(DetailView):
    model = FieldSlip
    template_name = 'cms/fieldslip_detail.html'
    context_object_name = 'fieldslip'

class FieldSlipListView(ListView):
    model = FieldSlip
    template_name = 'cms/fieldslip_list.html'
    context_object_name = 'fieldslips'
    paginate_by = 10

class AccessionDetailView(DetailView):
    model = Accession
    template_name = 'cms/accession_detail.html'
    context_object_name = 'accession'

class AccessionListView(ListView):
    model = Accession
    context_object_name = 'accessions'
    paginate_by = 10

class ReferenceDetailView(DetailView):
    model = Reference
    template_name = 'cms/reference_detail.html'
    context_object_name = 'reference'

class ReferenceListView(ListView):
    model = Reference
    template_name = 'cms/reference_list.html'
<<<<<<< HEAD
    context_object_name = 'references'
    paginate_by = 10
=======
    context_object_name = 'reference'
    paginate_by = 1

@login_required
@user_passes_test(is_collection_manager)
def upload_media(request, accession_id):
    accession = get_object_or_404(Accession, id=accession_id)

    if request.method == 'POST':
        form = MediaUploadForm(request.POST, request.FILES)
        if form.is_valid():
            media = form.save(commit=False)
            media.accession = accession  # Link media to the correct accession
            media.save()
            return redirect('accession-detail', pk=accession_id)  # Redirect to accession detail page

    else:
        form = MediaUploadForm()

    return render(request, 'cms/upload_media.html', {'form': form, 'accession': accession})
>>>>>>> 28716df2
<|MERGE_RESOLUTION|>--- conflicted
+++ resolved
@@ -1,16 +1,11 @@
 from django.shortcuts import get_object_or_404
 from django.shortcuts import render, redirect
 from django.views.generic import DetailView, ListView
-<<<<<<< HEAD
-from .models import FieldSlip, Accession, Reference
-from .forms import FieldSlipForm
-from .forms import FieldSlipForm
-from .forms import ReferenceForm
-=======
+
 from django.contrib.auth.decorators import login_required, user_passes_test
 from .models import Accession, FieldSlip, Media, Reference
-from .forms import FieldSlipForm, MediaUploadForm
->>>>>>> 28716df2
+from .forms import FieldSlipForm, MediaUploadForm, ReferenceForm
+
 import csv
 from django.http import HttpResponse
 from .resources import FieldSlipResource
@@ -123,12 +118,8 @@
 class ReferenceListView(ListView):
     model = Reference
     template_name = 'cms/reference_list.html'
-<<<<<<< HEAD
     context_object_name = 'references'
     paginate_by = 10
-=======
-    context_object_name = 'reference'
-    paginate_by = 1
 
 @login_required
 @user_passes_test(is_collection_manager)
@@ -147,4 +138,3 @@
         form = MediaUploadForm()
 
     return render(request, 'cms/upload_media.html', {'form': form, 'accession': accession})
->>>>>>> 28716df2
