--- conflicted
+++ resolved
@@ -27,22 +27,14 @@
                     AccessionRowIdentificationForm, AccessionRowSpecimenForm,
                     AccessionReferenceForm, AddAccessionRowForm, FieldSlipForm,
                     MediaUploadForm, NatureOfSpecimenForm, PreparationForm, PreparationApprovalForm,
-<<<<<<< HEAD
-                    PreparationMediaUploadForm, ReferenceForm)
+
+                    PreparationMediaUploadForm, ReferenceForm, LocalityForm)
 from cms.models import (Accession, AccessionNumberSeries,
                      AccessionFieldSlip, AccessionReference, AccessionRow,
                      Comment, FieldSlip, Media, NatureOfSpecimen, Identification,
-                     Preparation, PreparationMedia, Reference, SpecimenGeology, Taxon)
+                     Preparation, PreparationMedia, Reference, SpecimenGeology, Taxon , Locality)
 from cms.resources import FieldSlipResource
 from cms.utils import generate_accessions_from_series
-=======
-                    PreparationMediaUploadForm, ReferenceForm, LocalityForm)
-from .models import (Accession,
-                     AccessionFieldSlip, AccessionReference, AccessionRow,
-                     Comment, FieldSlip, Media, NatureOfSpecimen, Identification,
-                     Preparation, PreparationMedia, Reference, SpecimenGeology, Taxon, Locality)
-from .resources import FieldSlipResource
->>>>>>> 4d66165f
 
 class PreparationAccessMixin(UserPassesTestMixin):
     def test_func(self):
