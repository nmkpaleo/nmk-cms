--- conflicted
+++ resolved
@@ -3,13 +3,8 @@
 from django.views.generic import DetailView, FormView, ListView
 
 from django.contrib.auth.decorators import login_required, user_passes_test
-<<<<<<< HEAD
 from .models import Accession, AccessionReference, FieldSlip, Media, Reference
-from .forms import AccessionReferenceForm, FieldSlipForm, MediaUploadForm, ReferenceForm
-=======
-from .models import Accession, FieldSlip, Media, Reference
-from .forms import FieldSlipForm, MediaUploadForm, ReferenceForm, AddAccessionRowForm
->>>>>>> 9e7f1361
+from .forms import AddAccessionRowForm, AccessionReferenceForm, FieldSlipForm, MediaUploadForm, ReferenceForm
 
 import csv
 from django.http import HttpResponse
@@ -144,27 +139,6 @@
 
     return render(request, 'cms/upload_media.html', {'form': form, 'accession': accession})
 
-
-<<<<<<< HEAD
-@login_required
-@user_passes_test(is_collection_manager)
-def AddReferenceToAccessionView(request, accession_id):
-    accession = get_object_or_404(Accession, id=accession_id)
-
-    if request.method == 'POST':
-        form = AccessionReferenceForm(request.POST)
-        if form.is_valid():
-            accession_reference = form.save(commit=False)
-            accession_reference.accession = accession  # Link reference to the correct accession
-            accession_reference.save()
-            return redirect('accession-detail', pk=accession_id)  # Redirect to accession detail page
-
-    else:
-        form = AccessionReferenceForm()
-
-    return render(request, 'cms/add_accession_reference.html', {'form': form, 'accession': accession})
-=======
-
 @login_required
 @user_passes_test(is_collection_manager)
 def add_accession_row(request, accession_id):
@@ -182,4 +156,21 @@
         form = AddAccessionRowForm()
 
     return render(request, 'cms/add_accession_row.html', {'form': form, 'accession': accession})
->>>>>>> 9e7f1361
+
+@login_required
+@user_passes_test(is_collection_manager)
+def AddReferenceToAccessionView(request, accession_id):
+    accession = get_object_or_404(Accession, id=accession_id)
+
+    if request.method == 'POST':
+        form = AccessionReferenceForm(request.POST)
+        if form.is_valid():
+            accession_reference = form.save(commit=False)
+            accession_reference.accession = accession  # Link reference to the correct accession
+            accession_reference.save()
+            return redirect('accession-detail', pk=accession_id)  # Redirect to accession detail page
+
+    else:
+        form = AccessionReferenceForm()
+
+    return render(request, 'cms/add_accession_reference.html', {'form': form, 'accession': accession})