--- conflicted
+++ resolved
@@ -1,10 +1,5 @@
 from django import forms
-<<<<<<< HEAD
-from .models import FieldSlip
-from .models import Reference
-=======
-from .models import FieldSlip, Media
->>>>>>> 28716df2
+from .models import FieldSlip, Media, Reference
 
 class FieldSlipForm(forms.ModelForm):
     class Meta:
@@ -47,8 +42,6 @@
 
         }
 
-<<<<<<< HEAD
-
 
 class ReferenceForm(forms.ModelForm):
     class Meta:
@@ -80,18 +73,7 @@
         }
 
 
-
-
-
-
-        
-
-
-
-
-=======
 class MediaUploadForm(forms.ModelForm):
     class Meta:
         model = Media
         fields = ['media_location', 'type', 'format', 'license', 'rights_holder']
->>>>>>> 28716df2
