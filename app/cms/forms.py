--- conflicted
+++ resolved
@@ -1,8 +1,7 @@
 from django import forms
-<<<<<<< HEAD
 from django_select2 import forms as s2forms
 from django_select2.forms import ModelSelect2Widget
-from .models import Accession, AccessionReference, FieldSlip, Media, Reference
+from .models import Accession, AccessionReference, AccessionRow, FieldSlip, Media, Reference
 
 class ReferenceWidget(s2forms.ModelSelect2Widget):
     search_fields = [
@@ -30,9 +29,6 @@
     class Meta:
         model = AccessionReference
         fields = ['reference', 'page']
-=======
-from .models import FieldSlip, Media, Reference, AccessionRow
->>>>>>> 9e7f1361
 
 class FieldSlipForm(forms.ModelForm):
     class Meta:
