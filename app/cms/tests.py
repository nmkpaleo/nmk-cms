from unittest.mock import patch

from django.contrib.auth import get_user_model
from django.contrib.auth.models import Group
from django.test import TestCase
from django.urls import reverse
<<<<<<< HEAD
from django.utils.timezone import now
=======
from django.core.exceptions import ValidationError
>>>>>>> d12ff228

from cms.models import (
    Accession,
    AccessionNumberSeries,
    AccessionRow,
    Collection,
    Locality,
    Place,
    PlaceType,
    PlaceRelation,
    Preparation,
    PreparationStatus,
    UnexpectedSpecimen,
    DrawerRegister,
<<<<<<< HEAD
    DrawerRegisterLog,
    Scanning,
=======
>>>>>>> d12ff228
    Taxon,
)
from cms.utils import generate_accessions_from_series
from cms.forms import DrawerRegisterForm
from cms.filters import DrawerRegisterFilter
from cms.resources import DrawerRegisterResource, PlaceResource
from tablib import Dataset


class GenerateAccessionsFromSeriesTests(TestCase):
    def setUp(self):
        User = get_user_model()

        self.series_user = User.objects.create_user(
            username="series_user", password="pass"
        )
        self.creator = User.objects.create_user(
            username="creator", password="pass"
        )

        # Patch get_current_user used in BaseModel to bypass authentication
        self.patcher = patch("cms.models.get_current_user", return_value=self.creator)
        self.patcher.start()
        self.addCleanup(self.patcher.stop)

        self.collection = Collection.objects.create(
            abbreviation="COL", description="Test Collection"
        )
        self.locality = Locality.objects.create(abbreviation="LC", name="Locality")
        self.series = AccessionNumberSeries.objects.create(
            user=self.series_user,
            start_from=1,
            end_at=10,
            current_number=1,
            is_active=True,
        )

    def test_generate_accessions_creates_records_and_increments_series(self):
        accessions = generate_accessions_from_series(
            self.series_user,
            count=3,
            collection=self.collection,
            specimen_prefix=self.locality,
            creator_user=self.creator,
        )

        self.series.refresh_from_db()
        self.assertEqual(self.series.current_number, 4)
        self.assertEqual(Accession.objects.count(), 3)
        numbers = list(Accession.objects.values_list("specimen_no", flat=True))
        self.assertEqual(numbers, [1, 2, 3])

        for acc in accessions:
            self.assertEqual(acc.collection, self.collection)
            self.assertEqual(acc.specimen_prefix, self.locality)
            self.assertEqual(acc.accessioned_by, self.series_user)

    def test_generate_accessions_raises_without_active_series(self):
        self.series.is_active = False
        self.series.save()

        with self.assertRaisesMessage(
            ValueError,
            f"No active accession number series found for user {self.series_user.username}.",
        ):
            generate_accessions_from_series(
                self.series_user,
                count=1,
                collection=self.collection,
                specimen_prefix=self.locality,
                creator_user=self.creator,
            )


class PreparationUpdateViewTests(TestCase):
    def setUp(self):
        User = get_user_model()

        self.preparator = User.objects.create_user(
            username="prep", password="pass"
        )
        self.curator = User.objects.create_user(
            username="cur", password="pass"
        )
        self.other_curator = User.objects.create_user(
            username="cur2", password="pass"
        )

        self.curators_group = Group.objects.create(name="Curators")
        self.preparators_group = Group.objects.create(name="Preparators")
        self.curators_group.user_set.add(self.curator, self.other_curator)
        self.preparators_group.user_set.add(self.preparator)

        self.patcher = patch("cms.models.get_current_user", return_value=self.curator)
        self.patcher.start()
        self.addCleanup(self.patcher.stop)

        self.collection = Collection.objects.create(
            abbreviation="COL", description="Test Collection"
        )
        self.locality = Locality.objects.create(abbreviation="LC", name="Locality")
        self.accession = Accession.objects.create(
            collection=self.collection,
            specimen_prefix=self.locality,
            specimen_no=1,
            accessioned_by=self.preparator,
        )
        self.accession_row = AccessionRow.objects.create(accession=self.accession)
        self.preparation = Preparation.objects.create(
            accession_row=self.accession_row,
            preparator=self.preparator,
            curator=self.curator,
            preparation_type="cleaning",
            started_on="2023-01-01",
            status=PreparationStatus.COMPLETED,
        )

    def test_curator_must_match_to_edit(self):
        self.client.login(username="cur2", password="pass")
        url = reverse("preparation_edit", args=[self.preparation.pk])
        response = self.client.get(url)
        self.assertEqual(response.status_code, 403)

    def test_curator_sees_only_approved_declined_choices(self):
        self.client.login(username="cur", password="pass")
        url = reverse("preparation_edit", args=[self.preparation.pk])
        response = self.client.get(url)
        self.assertEqual(response.status_code, 200)
        choices = [c[0] for c in response.context["form"].fields["status"].choices]
        self.assertEqual(
            choices,
            [PreparationStatus.APPROVED, PreparationStatus.DECLINED],
        )

    def test_curator_cannot_set_invalid_status(self):
        self.client.login(username="cur", password="pass")
        url = reverse("preparation_edit", args=[self.preparation.pk])
        data = {
            "accession_row": self.accession_row.pk,
            "preparation_type": "cleaning",
            "preparator": self.preparator.pk,
            "started_on": "2023-01-01",
            "status": PreparationStatus.IN_PROGRESS,
        }
        response = self.client.post(url, data)
        self.assertEqual(response.status_code, 200)
        self.assertFormError(
            response,
            "form",
            "status",
            "You can only set status to Approved or Declined.",
        )


class PreparationDetailViewTests(TestCase):
    def setUp(self):
        User = get_user_model()

        self.preparator = User.objects.create_user(
            username="prep", password="pass"
        )
        self.curator = User.objects.create_user(
            username="cur", password="pass"
        )
        self.other_curator = User.objects.create_user(
            username="cur2", password="pass"
        )

        self.curators_group = Group.objects.create(name="Curators")
        self.preparators_group = Group.objects.create(name="Preparators")
        self.curators_group.user_set.add(self.curator, self.other_curator)
        self.preparators_group.user_set.add(self.preparator)

        self.patcher = patch("cms.models.get_current_user", return_value=self.curator)
        self.patcher.start()
        self.addCleanup(self.patcher.stop)

        self.collection = Collection.objects.create(
            abbreviation="COL", description="Test Collection"
        )
        self.locality = Locality.objects.create(abbreviation="LC", name="Locality")
        self.accession = Accession.objects.create(
            collection=self.collection,
            specimen_prefix=self.locality,
            specimen_no=1,
            accessioned_by=self.preparator,
        )
        self.accession_row = AccessionRow.objects.create(accession=self.accession)
        self.preparation = Preparation.objects.create(
            accession_row=self.accession_row,
            preparator=self.preparator,
            curator=self.curator,
            preparation_type="cleaning",
            started_on="2023-01-01",
            status=PreparationStatus.IN_PROGRESS,
        )

    def test_preparator_sees_edit_button(self):
        self.client.login(username="prep", password="pass")
        url = reverse("preparation_detail", args=[self.preparation.pk])
        response = self.client.get(url)
        self.assertContains(response, "Edit Preparation")

    def test_assigned_curator_sees_edit_button(self):
        self.client.login(username="cur", password="pass")
        url = reverse("preparation_detail", args=[self.preparation.pk])
        response = self.client.get(url)
        self.assertContains(response, "Edit Preparation")

    def test_unassigned_curator_does_not_see_edit_button(self):
        self.client.login(username="cur2", password="pass")
        url = reverse("preparation_detail", args=[self.preparation.pk])
        response = self.client.get(url)
        self.assertNotContains(response, "Edit Preparation")


class DashboardViewCuratorTests(TestCase):
    def setUp(self):
        User = get_user_model()

        self.preparator = User.objects.create_user(
            username="prep", password="pass"
        )
        self.curator = User.objects.create_user(
            username="cur", password="pass"
        )
        self.other_curator = User.objects.create_user(
            username="cur2", password="pass"
        )

        self.curators_group = Group.objects.create(name="Curators")
        self.preparators_group = Group.objects.create(name="Preparators")
        self.curators_group.user_set.add(self.curator, self.other_curator)
        self.preparators_group.user_set.add(self.preparator)

        self.patcher = patch("cms.models.get_current_user", return_value=self.curator)
        self.patcher.start()
        self.addCleanup(self.patcher.stop)

        self.collection = Collection.objects.create(
            abbreviation="COL", description="Test Collection"
        )
        self.locality = Locality.objects.create(abbreviation="LC", name="Locality")
        self.accession = Accession.objects.create(
            collection=self.collection,
            specimen_prefix=self.locality,
            specimen_no=1,
            accessioned_by=self.preparator,
        )
        self.accession_row1 = AccessionRow.objects.create(accession=self.accession)
        self.accession_row2 = AccessionRow.objects.create(accession=self.accession)

        self.curator_prep = Preparation.objects.create(
            accession_row=self.accession_row1,
            preparator=self.preparator,
            curator=self.curator,
            preparation_type="cleaning",
            started_on="2023-01-01",
            status=PreparationStatus.COMPLETED,
        )
        self.other_curator_prep = Preparation.objects.create(
            accession_row=self.accession_row2,
            preparator=self.preparator,
            curator=self.other_curator,
            preparation_type="cleaning",
            started_on="2023-01-01",
            status=PreparationStatus.COMPLETED,
        )

    def test_curator_sees_only_their_completed_preparations(self):
        self.client.login(username="cur", password="pass")
        response = self.client.get(reverse("dashboard"))
        self.assertEqual(response.status_code, 200)
        self.assertEqual(
            list(response.context["completed_preparations"]),
            [self.curator_prep],
        )


class DashboardViewCollectionManagerTests(TestCase):
    def setUp(self):
        User = get_user_model()

        self.manager = User.objects.create_user(
            username="cm", password="pass"
        )
        self.other_manager = User.objects.create_user(
            username="cm2", password="pass"
        )

        self.group = Group.objects.create(name="Collection Managers")
        self.group.user_set.add(self.manager, self.other_manager)

        self.patcher = patch("cms.models.get_current_user", return_value=self.manager)
        self.patcher.start()
        self.addCleanup(self.patcher.stop)

        self.collection = Collection.objects.create(
            abbreviation="COL", description="Test Collection"
        )
        self.locality = Locality.objects.create(abbreviation="LC", name="Locality")

        AccessionNumberSeries.objects.create(
            user=self.manager,
            start_from=1,
            end_at=100,
            current_number=1,
            is_active=True,
        )

        self.unassigned = Accession.objects.create(
            collection=self.collection,
            specimen_prefix=self.locality,
            specimen_no=1,
            accessioned_by=self.manager,
        )
        self.assigned = Accession.objects.create(
            collection=self.collection,
            specimen_prefix=self.locality,
            specimen_no=2,
            accessioned_by=self.manager,
        )
        AccessionRow.objects.create(accession=self.assigned)

        for i in range(3, 14):
            Accession.objects.create(
                collection=self.collection,
                specimen_prefix=self.locality,
                specimen_no=i,
                accessioned_by=self.manager,
            )

        with patch("cms.models.get_current_user", return_value=self.other_manager):
            self.row_accession = Accession.objects.create(
                collection=self.collection,
                specimen_prefix=self.locality,
                specimen_no=99,
                accessioned_by=self.other_manager,
            )

        AccessionRow.objects.create(accession=self.row_accession)

        self.client.login(username="cm", password="pass")

    def test_collection_manager_dashboard_lists(self):
        response = self.client.get(reverse("dashboard"))
        self.assertEqual(response.status_code, 200)
        self.assertTrue(response.context["is_collection_manager"])
        self.assertTrue(response.context["has_active_series"])
        self.assertEqual(len(response.context["unassigned_accessions"]), 10)
        self.assertNotIn(self.assigned, response.context["unassigned_accessions"])
        self.assertEqual(len(response.context["latest_accessions"]), 10)
        self.assertIn(self.row_accession, response.context["latest_accessions"])

    def test_collection_manager_without_active_series(self):
        AccessionNumberSeries.objects.filter(user=self.manager).update(is_active=False)
        response = self.client.get(reverse("dashboard"))
        self.assertFalse(response.context["has_active_series"])


class DashboardViewPreparatorTests(TestCase):
    def setUp(self):
        User = get_user_model()

        self.user = User.objects.create_user(username="prep", password="pass")

        self.group = Group.objects.create(name="Preparators")
        self.group.user_set.add(self.user)

        self.patcher = patch("cms.models.get_current_user", return_value=self.user)
        self.patcher.start()
        self.addCleanup(self.patcher.stop)

        self.collection = Collection.objects.create(
            abbreviation="COL", description="Test Collection"
        )
        self.locality = Locality.objects.create(abbreviation="LC", name="Locality")

        for i in range(15):
            accession = Accession.objects.create(
                collection=self.collection,
                specimen_prefix=self.locality,
                specimen_no=i,
                accessioned_by=self.user,
            )
            row = AccessionRow.objects.create(accession=accession)
            Preparation.objects.create(
                accession_row=row,
                preparator=self.user,
                preparation_type="cleaning",
                started_on="2023-01-01",
                status=PreparationStatus.IN_PROGRESS,
            )

        self.client.login(username="prep", password="pass")

    def test_preparator_dashboard_lists_limited(self):
        response = self.client.get(reverse("dashboard"))
        self.assertEqual(response.status_code, 200)
        self.assertEqual(len(response.context["my_preparations"]), 10)
        self.assertEqual(len(response.context["priority_tasks"]), 10)


class DashboardViewMultipleRolesTests(TestCase):
    def setUp(self):
        User = get_user_model()

        self.user = User.objects.create_user(username="multi", password="pass")

        self.prep_group = Group.objects.create(name="Preparators")
        self.cm_group = Group.objects.create(name="Collection Managers")
        self.prep_group.user_set.add(self.user)
        self.cm_group.user_set.add(self.user)

        self.patcher = patch("cms.models.get_current_user", return_value=self.user)
        self.patcher.start()
        self.addCleanup(self.patcher.stop)

        self.collection = Collection.objects.create(
            abbreviation="COL", description="Test Collection"
        )
        self.locality = Locality.objects.create(abbreviation="LC", name="Locality")

        AccessionNumberSeries.objects.create(
            user=self.user,
            start_from=1,
            end_at=100,
            current_number=1,
            is_active=True,
        )

        self.unassigned = Accession.objects.create(
            collection=self.collection,
            specimen_prefix=self.locality,
            specimen_no=1,
            accessioned_by=self.user,
        )

        self.prep_accession = Accession.objects.create(
            collection=self.collection,
            specimen_prefix=self.locality,
            specimen_no=2,
            accessioned_by=self.user,
        )
        self.accession_row = AccessionRow.objects.create(accession=self.prep_accession)
        self.preparation = Preparation.objects.create(
            accession_row=self.accession_row,
            preparator=self.user,
            preparation_type="cleaning",
            started_on="2023-01-01",
            status=PreparationStatus.IN_PROGRESS,
        )

        self.client.login(username="multi", password="pass")

    def test_dashboard_shows_all_role_sections(self):
        response = self.client.get(reverse("dashboard"))
        self.assertEqual(response.status_code, 200)
        self.assertTrue(response.context["is_preparator"])
        self.assertTrue(response.context["is_collection_manager"])
        self.assertIn(self.preparation, response.context["my_preparations"])
        self.assertIn(self.unassigned, response.context["unassigned_accessions"])


class UnexpectedSpecimenLoggingTests(TestCase):
    def setUp(self):
        User = get_user_model()
        self.user = User.objects.create_user(username="tester", password="pass")

        self.patcher = patch("cms.models.get_current_user", return_value=self.user)
        self.patcher.start()
        self.addCleanup(self.patcher.stop)

    def test_logging_creates_record(self):
        self.client.login(username="tester", password="pass")
        response = self.client.post(reverse("inventory_log_unexpected"), {"identifier": "XYZ"})
        self.assertEqual(response.status_code, 200)
        self.assertTrue(UnexpectedSpecimen.objects.filter(identifier="XYZ").exists())


class DrawerRegisterTests(TestCase):
    def setUp(self):
        User = get_user_model()
        self.user = User.objects.create_user(username="cm", password="pass")

        self.patcher = patch("cms.models.get_current_user", return_value=self.user)
        self.patcher.start()
        self.addCleanup(self.patcher.stop)

    def test_requires_user_when_in_progress(self):
        form = DrawerRegisterForm(
            data={
                "code": "ABC",
                "description": "Test",
                "estimated_documents": 5,
                "scanning_status": DrawerRegister.ScanningStatus.IN_PROGRESS,
            }
        )
        self.assertFalse(form.is_valid())
        self.assertIn("Scanning user is required", form.non_field_errors()[0])

    def test_taxa_field_limited_to_orders(self):
        order_taxon = Taxon.objects.create(
            taxon_rank="Order",
            taxon_name="Ordertaxon",
            kingdom="k",
            phylum="p",
            class_name="c",
            order="Ordertaxon",
            family="",
            genus="",
            species="",
        )
        Taxon.objects.create(
            taxon_rank="Family",
            taxon_name="Familytaxon",
            kingdom="k",
            phylum="p",
            class_name="c",
            order="o",
            family="Familytaxon",
            genus="g",
            species="s",
        )
        form = DrawerRegisterForm()
        self.assertEqual(list(form.fields["taxa"].queryset), [order_taxon])

    def test_edit_form_includes_existing_taxa(self):
        order_taxon = Taxon.objects.create(
            taxon_rank="Order",
            taxon_name="Ordertaxon",
            kingdom="k",
            phylum="p",
            class_name="c",
            order="Ordertaxon",
            family="",
            genus="",
            species="",
        )
        family_taxon = Taxon.objects.create(
            taxon_rank="Family",
            taxon_name="Familytaxon",
            kingdom="k",
            phylum="p",
            class_name="c",
            order="o",
            family="Familytaxon",
            genus="g",
            species="s",
        )
        drawer = DrawerRegister.objects.create(
            code="ABC",
            description="Drawer",
            estimated_documents=1,
        )
        drawer.taxa.add(family_taxon)
        form = DrawerRegisterForm(instance=drawer)
        self.assertEqual(set(form.fields["taxa"].queryset), {order_taxon, family_taxon})

    def test_filter_taxa_field_limited_to_orders(self):
        order_taxon = Taxon.objects.create(
            taxon_rank="Order",
            taxon_name="Ordertaxon",
            kingdom="k",
            phylum="p",
            class_name="c",
            order="Ordertaxon",
            family="",
            genus="",
            species="",
        )
        Taxon.objects.create(
            taxon_rank="Family",
            taxon_name="Familytaxon",
            kingdom="k",
            phylum="p",
            class_name="c",
            order="o",
            family="Familytaxon",
            genus="g",
            species="s",
        )
        f = DrawerRegisterFilter({}, queryset=DrawerRegister.objects.all())
        self.assertEqual(list(f.form.fields["taxa"].queryset), [order_taxon])

    def test_filter_by_code_and_status(self):
        DrawerRegister.objects.create(
            code="ABC", description="Drawer A", estimated_documents=1
        )
        DrawerRegister.objects.create(
            code="XYZ",
            description="Drawer B",
            estimated_documents=2,
            scanning_status=DrawerRegister.ScanningStatus.SCANNED,
        )

        f = DrawerRegisterFilter({"code": "ABC"}, queryset=DrawerRegister.objects.all())
        self.assertEqual(list(f.qs.values_list("code", flat=True)), ["ABC"])
        f = DrawerRegisterFilter({"scanning_status": DrawerRegister.ScanningStatus.SCANNED}, queryset=DrawerRegister.objects.all())
        self.assertEqual(list(f.qs.values_list("code", flat=True)), ["XYZ"])

    def test_order_taxon_str_falls_back_to_name(self):
        taxon = Taxon.objects.create(
            taxon_rank="Order",
            taxon_name="Coleoptera",
            kingdom="k",
            phylum="p",
            class_name="c",
            order="Coleoptera",
            family="",
            genus="",
            species="",
        )
        self.assertEqual(str(taxon), "Coleoptera")

    def test_drawer_register_resource_roundtrip(self):
        loc1 = Locality.objects.create(abbreviation="L1", name="Loc1")
        loc2 = Locality.objects.create(abbreviation="L2", name="Loc2")
        taxon1 = Taxon.objects.create(
            taxon_rank="Order",
            taxon_name="Order1",
            kingdom="k",
            phylum="p",
            class_name="c",
            order="Order1",
            family="",
            genus="",
            species="",
        )
        taxon2 = Taxon.objects.create(
            taxon_rank="Order",
            taxon_name="Order2",
            kingdom="k",
            phylum="p",
            class_name="c",
            order="Order2",
            family="",
            genus="",
            species="",
        )
        user1 = get_user_model().objects.create_user(username="u1")
        user2 = get_user_model().objects.create_user(username="u2")
        drawer = DrawerRegister.objects.create(
            code="ABC",
            description="Desc",
            estimated_documents=5,
            scanning_status=DrawerRegister.ScanningStatus.IN_PROGRESS,
        )
        drawer.localities.set([loc1, loc2])
        drawer.taxa.set([taxon1, taxon2])
        drawer.scanning_users.set([user1, user2])

        resource = DrawerRegisterResource()
        dataset = resource.export()
        DrawerRegister.objects.all().delete()
        result = resource.import_data(dataset, dry_run=False)
        self.assertFalse(result.has_errors())
        imported = DrawerRegister.objects.get(code="ABC")
        self.assertQuerysetEqual(
            imported.localities.order_by("id"), [loc1, loc2], transform=lambda x: x
        )
        self.assertQuerysetEqual(
            imported.taxa.order_by("id"), [taxon1, taxon2], transform=lambda x: x
        )
        self.assertQuerysetEqual(
            imported.scanning_users.order_by("id"), [user1, user2], transform=lambda x: x
        )

    def test_resource_imports_semicolon_values_with_spaces(self):
        loc1 = Locality.objects.create(abbreviation="L1", name="Loc1")
        loc2 = Locality.objects.create(abbreviation="L2", name="Loc2")
        taxon1 = Taxon.objects.create(
            taxon_rank="Order",
            taxon_name="Order1",
            kingdom="k",
            phylum="p",
            class_name="c",
            order="Order1",
            family="",
            genus="",
            species="",
        )
        taxon2 = Taxon.objects.create(
            taxon_rank="Order",
            taxon_name="Order2",
            kingdom="k",
            phylum="p",
            class_name="c",
            order="Order2",
            family="",
            genus="",
            species="",
        )
        user1 = get_user_model().objects.create_user(username="u1")
        user2 = get_user_model().objects.create_user(username="u2")

        dataset = Dataset(
            headers=[
                "code",
                "description",
                "localities",
                "taxa",
                "estimated_documents",
                "scanning_status",
                "scanning_users",
            ]
        )
        dataset.append(
            [
                "XYZ",
                "Desc",
                f"{loc1.name}; {loc2.name}",
                f"{taxon1.taxon_name}; {taxon2.taxon_name}",
                5,
                DrawerRegister.ScanningStatus.IN_PROGRESS,
                f"{user1.username}; {user2.username}",
            ]
        )

        resource = DrawerRegisterResource()
        result = resource.import_data(dataset, dry_run=False)
        self.assertFalse(result.has_errors())
        drawer = DrawerRegister.objects.get(code="XYZ")
        self.assertQuerysetEqual(
            drawer.localities.order_by("id"), [loc1, loc2], transform=lambda x: x
        )
        self.assertQuerysetEqual(
            drawer.taxa.order_by("id"), [taxon1, taxon2], transform=lambda x: x
        )
        self.assertQuerysetEqual(
            drawer.scanning_users.order_by("id"), [user1, user2], transform=lambda x: x
        )


<<<<<<< HEAD
class ScanningTests(TestCase):
    def setUp(self):
        User = get_user_model()
        self.user = User.objects.create_user(username="intern", password="pass")
        group = Group.objects.create(name="Interns")
        self.user.groups.add(group)
        self.patcher = patch("cms.models.get_current_user", return_value=self.user)
        self.patcher.start()
        self.addCleanup(self.patcher.stop)
        self.drawer = DrawerRegister.objects.create(
            code="ABC", description="Drawer", estimated_documents=1,
            scanning_status=DrawerRegister.ScanningStatus.IN_PROGRESS,
        )
        self.drawer.scanning_users.add(self.user)

    def test_dashboard_lists_drawers_for_intern(self):
        self.client.force_login(self.user)
        response = self.client.get(reverse("dashboard"))
        self.assertContains(response, "ABC")
        self.assertContains(response, "Drawer")
        self.assertContains(response, "Start scanning task")
        self.assertContains(response, "Stop scanning task")

    def test_start_and_stop_scan(self):
        self.client.force_login(self.user)
        self.client.post(reverse("drawer_start_scan", args=[self.drawer.id]))
        scan = Scanning.objects.get()
        self.assertIsNotNone(scan.start_time)
        self.assertIsNone(scan.end_time)
        response = self.client.get(reverse("dashboard"))
        self.assertContains(response, scan.start_time.strftime("%Y-%m-%d"))
        self.assertContains(response, "scan-timer")
        self.client.post(reverse("drawer_stop_scan", args=[self.drawer.id]))
        scan.refresh_from_db()
        self.assertIsNotNone(scan.end_time)

    def test_drawer_detail_shows_scans(self):
        Scanning.objects.create(
            drawer=self.drawer,
            user=self.user,
            start_time=now(),
            end_time=now(),
        )
        admin = get_user_model().objects.create_superuser("admin", "admin@example.com", "pass")
        self.client.force_login(admin)
        response = self.client.get(reverse("drawerregister_detail", args=[self.drawer.id]))
        self.assertContains(response, self.user.username)
=======
    def test_change_log_uses_history(self):
        drawer = DrawerRegister(
            code="ABC", description="Desc", estimated_documents=1
        )
        drawer.history_user = self.user
        drawer.save()

        drawer.description = "Updated"
        drawer.history_user = self.user
        drawer.save()

        self.client.force_login(self.user)
        response = self.client.get(
            reverse("drawerregister_detail", args=[drawer.pk])
        )
        self.assertContains(response, "Change Log")
        self.assertContains(response, "Changed")
        self.assertContains(response, "Description: Desc → Updated")
        self.assertContains(response, self.user.username)

class AccessionVisibilityTests(TestCase):
    def setUp(self):
        User = get_user_model()
        self.creator = User.objects.create_user(username="creator", password="pass")
        self.cm_user = User.objects.create_user(username="cm", password="pass")
        self.cm_group = Group.objects.create(name="Collection Managers")
        self.cm_group.user_set.add(self.cm_user)

        self.patcher = patch("cms.models.get_current_user", return_value=self.creator)
        self.patcher.start()
        self.addCleanup(self.patcher.stop)

        self.collection = Collection.objects.create(abbreviation="COL", description="Test")
        self.locality = Locality.objects.create(abbreviation="LC", name="Loc")

        self.published_accession = Accession.objects.create(
            collection=self.collection,
            specimen_prefix=self.locality,
            specimen_no=1,
        )
        self.unpublished_accession = Accession.objects.create(
            collection=self.collection,
            specimen_prefix=self.locality,
            specimen_no=2,
        )
        Accession.objects.filter(pk=self.published_accession.pk).update(is_published=True)
        Accession.objects.filter(pk=self.unpublished_accession.pk).update(is_published=False)
        self.published_accession.refresh_from_db()
        self.unpublished_accession.refresh_from_db()

    def test_locality_detail_hides_unpublished_for_public(self):
        url = reverse("locality_detail", args=[self.locality.pk])
        response = self.client.get(url)
        self.assertContains(response, str(self.published_accession.specimen_no))
        self.assertNotIn(
            f"/accessions/{self.unpublished_accession.pk}/",
            response.content.decode(),
        )

    def test_locality_detail_shows_unpublished_for_collection_manager(self):
        self.client.login(username="cm", password="pass")
        url = reverse("locality_detail", args=[self.locality.pk])
        response = self.client.get(url)
        self.assertContains(response, str(self.unpublished_accession.specimen_no))

    def test_accession_detail_unpublished_returns_404_for_public(self):
        url = reverse("accession_detail", args=[self.unpublished_accession.pk])
        response = self.client.get(url)
        self.assertEqual(response.status_code, 404)

    def test_accession_detail_unpublished_allowed_for_collection_manager(self):
        self.client.login(username="cm", password="pass")
        url = reverse("accession_detail", args=[self.unpublished_accession.pk])
        response = self.client.get(url)
        self.assertEqual(response.status_code, 200)


class PlaceModelTests(TestCase):
    def setUp(self):
        User = get_user_model()
        self.user = User.objects.create_user(username="user", password="pass")
        self.patcher = patch("cms.models.get_current_user", return_value=self.user)
        self.patcher.start()
        self.addCleanup(self.patcher.stop)
        self.locality = Locality.objects.create(abbreviation="LC", name="Locality")

    def test_hierarchy_and_validation(self):
        region = Place.objects.create(
            locality=self.locality,
            name="Region",
            place_type=PlaceType.REGION,
        )
        self.assertEqual(region.part_of_hierarchy, "Region")

        site = Place.objects.create(
            locality=self.locality,
            name="Site",
            place_type=PlaceType.SITE,
            related_place=region,
            relation_type=PlaceRelation.PART_OF,
        )
        self.assertEqual(site.part_of_hierarchy, "Region | Site")

        synonym = Place.objects.create(
            locality=self.locality,
            name="R",
            place_type=PlaceType.REGION,
            related_place=region,
            relation_type=PlaceRelation.SYNONYM,
        )
        self.assertEqual(synonym.part_of_hierarchy, region.part_of_hierarchy)

        invalid = Place(
            locality=self.locality,
            name="Invalid",
            place_type=PlaceType.SITE,
            related_place=region,
        )
        with self.assertRaises(ValidationError):
            invalid.full_clean()

    def test_related_place_must_share_locality(self):
        other_locality = Locality.objects.create(abbreviation="OT", name="Other")
        region = Place.objects.create(
            locality=other_locality,
            name="OtherRegion",
            place_type=PlaceType.REGION,
        )
        invalid = Place(
            locality=self.locality,
            name="Site",
            place_type=PlaceType.SITE,
            related_place=region,
            relation_type=PlaceRelation.PART_OF,
        )
        with self.assertRaisesMessage(ValidationError, "Related place must belong to the same locality."):
            invalid.full_clean()

    def test_prevent_circular_part_of(self):
        parent = Place.objects.create(
            locality=self.locality,
            name="Region",
            place_type=PlaceType.REGION,
        )
        child = Place.objects.create(
            locality=self.locality,
            name="Site",
            place_type=PlaceType.SITE,
            related_place=parent,
            relation_type=PlaceRelation.PART_OF,
        )
        parent.related_place = child
        parent.relation_type = PlaceRelation.PART_OF
        with self.assertRaisesMessage(ValidationError, "Cannot set a higher-level place as part of its descendant."):
            parent.full_clean()


class PlaceViewTests(TestCase):
    def setUp(self):
        self.locality = Locality.objects.create(abbreviation="LC", name="Locality")
        self.place = Place.objects.create(
            locality=self.locality,
            name="Region",
            place_type=PlaceType.REGION,
        )

    def test_place_list_view(self):
        response = self.client.get(reverse('place_list'))
        self.assertEqual(response.status_code, 200)
        self.assertContains(response, "Region")

    def test_place_detail_view(self):
        response = self.client.get(reverse('place_detail', args=[self.place.pk]))
        self.assertEqual(response.status_code, 200)
        self.assertContains(response, "Higher Geography")
        self.assertContains(response, self.place.part_of_hierarchy)

    def test_place_detail_view_lists_lower_geography(self):
        child = Place.objects.create(
            locality=self.locality,
            name="Site",
            place_type=PlaceType.SITE,
            related_place=self.place,
            relation_type=PlaceRelation.PART_OF,
        )
        response = self.client.get(reverse('place_detail', args=[self.place.pk]))
        self.assertContains(response, "Lower Geography")
        self.assertContains(response, child.name)

    def test_place_filter_by_name(self):
        Place.objects.create(locality=self.locality, name="Other", place_type=PlaceType.REGION)
        response = self.client.get(reverse('place_list'), {'name': 'Region'})
        self.assertContains(response, "Region")
        self.assertNotContains(response, "Other")


class PlaceImportTests(TestCase):
    def setUp(self):
        self.locality = Locality.objects.create(abbreviation="LC", name="Locality")
        self.resource = PlaceResource()

    def test_invalid_relation_type(self):
        row = {
            'name': 'Test',
            'place_type': PlaceType.REGION,
            'locality': self.locality.abbreviation,
            'relation_type': 'invalid',
        }
        with self.assertRaises(ValueError) as cm:
            self.resource.before_import_row(row, row_number=1)
        self.assertIn('Invalid relation_type', str(cm.exception))

    def test_invalid_place_type(self):
        row = {
            'name': 'Test',
            'place_type': 'InvalidType',
            'locality': self.locality.abbreviation,
        }
        with self.assertRaises(ValueError) as cm:
            self.resource.before_import_row(row, row_number=1)
        self.assertIn('Invalid place_type', str(cm.exception))

    def test_related_place_must_share_locality(self):
        other_locality = Locality.objects.create(abbreviation="OT", name="Other")
        related = Place.objects.create(
            locality=other_locality,
            name="OtherRegion",
            place_type=PlaceType.REGION,
        )
        row = {
            'name': 'Test',
            'place_type': PlaceType.SITE,
            'locality': self.locality.abbreviation,
            'related_place': related.name,
            'relation_type': PlaceRelation.PART_OF,
        }
        with self.assertRaises(ValueError) as cm:
            self.resource.before_import_row(row, row_number=1)
        self.assertIn('must belong to locality', str(cm.exception))

    def test_prevent_circular_part_of(self):
        parent = Place.objects.create(
            locality=self.locality,
            name="Region",
            place_type=PlaceType.REGION,
        )
        child = Place.objects.create(
            locality=self.locality,
            name="Site",
            place_type=PlaceType.SITE,
            related_place=parent,
            relation_type=PlaceRelation.PART_OF,
        )
        row = {
            'name': parent.name,
            'place_type': parent.place_type,
            'locality': self.locality.abbreviation,
            'related_place': child.name,
            'relation_type': PlaceRelation.PART_OF,
        }
        with self.assertRaises(ValueError) as cm:
            self.resource.before_import_row(row, row_number=1)
        self.assertIn('higher-level place cannot be part of its descendant', str(cm.exception))
>>>>>>> d12ff228
<|MERGE_RESOLUTION|>--- conflicted
+++ resolved
@@ -4,11 +4,8 @@
 from django.contrib.auth.models import Group
 from django.test import TestCase
 from django.urls import reverse
-<<<<<<< HEAD
 from django.utils.timezone import now
-=======
 from django.core.exceptions import ValidationError
->>>>>>> d12ff228
 
 from cms.models import (
     Accession,
@@ -23,11 +20,7 @@
     PreparationStatus,
     UnexpectedSpecimen,
     DrawerRegister,
-<<<<<<< HEAD
-    DrawerRegisterLog,
     Scanning,
-=======
->>>>>>> d12ff228
     Taxon,
 )
 from cms.utils import generate_accessions_from_series
@@ -762,7 +755,6 @@
         )
 
 
-<<<<<<< HEAD
 class ScanningTests(TestCase):
     def setUp(self):
         User = get_user_model()
@@ -810,26 +802,7 @@
         self.client.force_login(admin)
         response = self.client.get(reverse("drawerregister_detail", args=[self.drawer.id]))
         self.assertContains(response, self.user.username)
-=======
-    def test_change_log_uses_history(self):
-        drawer = DrawerRegister(
-            code="ABC", description="Desc", estimated_documents=1
-        )
-        drawer.history_user = self.user
-        drawer.save()
-
-        drawer.description = "Updated"
-        drawer.history_user = self.user
-        drawer.save()
-
-        self.client.force_login(self.user)
-        response = self.client.get(
-            reverse("drawerregister_detail", args=[drawer.pk])
-        )
-        self.assertContains(response, "Change Log")
-        self.assertContains(response, "Changed")
-        self.assertContains(response, "Description: Desc → Updated")
-        self.assertContains(response, self.user.username)
+
 
 class AccessionVisibilityTests(TestCase):
     def setUp(self):
@@ -1074,4 +1047,3 @@
         with self.assertRaises(ValueError) as cm:
             self.resource.before_import_row(row, row_number=1)
         self.assertIn('higher-level place cannot be part of its descendant', str(cm.exception))
->>>>>>> d12ff228
