/* Branding: keep the site logo sized for the navigation bar */
.logo_image {
    display: block;
    max-width: 120px;
    height: auto;
}

/* Navigation: align desktop items on a single row while preserving mobile stacking */
.site-navigation {
    display: flex;
    align-items: center;
    flex-wrap: wrap;
    gap: 0.5rem;
}

.site-navigation .nav-items {
    display: flex;
    align-items: center;
    gap: 0.5rem;
    margin-left: auto;
}

.site-navigation .nav-items .nav-link {
    display: inline-flex;
    align-items: center;
    gap: 0.25rem;
}

/* Navigation: stretch dropdown to match W3.CSS button height for consistent bar alignment */
.site-navigation .nav-items .nav-dropdown {
    display: inline-flex;
    align-items: stretch;
}

.site-navigation .nav-items .nav-user-label {
    display: inline-flex;
    align-items: center;
    gap: 0.25rem;
}

.site-navigation .nav-items .nav-auth {
    display: inline-flex;
    align-items: stretch;
}

.site-navigation #nav-toggle {
    margin-left: auto;
}

.site-navigation #primary-navigation {
    flex-basis: 100%;
}

/* Navigation: strip default margins so the logout form sits flush in the W3 bar */
.logout-form {
    margin: 0;
}

/* Accessibility: reusable screen-reader utility (W3.CSS does not provide one) */
.sr-only {
    border: 0;
    clip: rect(0 0 0 0);
    height: 1px;
    margin: -1px;
    overflow: hidden;
    padding: 0;
    position: absolute;
    width: 1px;
    white-space: nowrap;
}

/* Third-party widgets: Select2 needs full-width controls and elevated stacking */
.django-select2,
.select2-container,
.select2-selection {
    width: 100% !important;
}

.select2-container,
.select2-dropdown {
    z-index: 10000;
}

/* Drag-and-drop: preserve grab affordance for drawer reorder handles */
.drag-handle {
    cursor: grab;
}

.drag-handle:active {
    cursor: grabbing;
}

/* Responsive layout: constrain content width on large screens for better readability */
/* Apply to screens 993px and wider (W3.CSS large breakpoint) */
/* Uses 80% width to maintain ~10% margins on each side */
@media screen and (min-width: 993px) {
    .site-main .container-fluid {
        max-width: 1280px;
        width: 80%;
        margin-left: auto;
        margin-right: auto;
    }
}

/* Accession media preview: floating enlarged image for hover/focus interactions */
.accession-media-hover-preview {
    display: none;
    position: fixed;
    z-index: 1000;
    max-width: 360px;
    pointer-events: none;
}

.accession-media-hover-preview.is-visible {
    display: block;
}

.accession-media-hover-preview.is-centered {
    left: 50%;
    top: 50%;
    transform: translate(-50%, -50%);
}

.accession-media-hover-preview img {
    width: 100%;
    height: auto;
    object-fit: contain;
}

@media screen and (min-width: 993px) {
    .accession-media-hover-preview {
        max-width: 720px;
    }
}

<<<<<<< HEAD
/* Identification row highlighting: distinguish latest from older identifications */
.identification--latest {
    background-color: #e6ffed !important;
}

.identification--old {
    background-color: #ffe6e6 !important;
=======
/* Identification highlighting: visually distinguish latest from older identifications */
.identification--latest {
    background-color: #e6ffed;
}

.identification--old {
    background-color: #ffe6e6;
>>>>>>> 53e0ebc7
}<|MERGE_RESOLUTION|>--- conflicted
+++ resolved
@@ -133,15 +133,6 @@
     }
 }
 
-<<<<<<< HEAD
-/* Identification row highlighting: distinguish latest from older identifications */
-.identification--latest {
-    background-color: #e6ffed !important;
-}
-
-.identification--old {
-    background-color: #ffe6e6 !important;
-=======
 /* Identification highlighting: visually distinguish latest from older identifications */
 .identification--latest {
     background-color: #e6ffed;
@@ -149,5 +140,4 @@
 
 .identification--old {
     background-color: #ffe6e6;
->>>>>>> 53e0ebc7
 }