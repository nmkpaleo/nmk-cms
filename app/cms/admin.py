--- conflicted
+++ resolved
@@ -66,12 +66,25 @@
         return obj.accession.specimen_no if obj.accession.specimen_no else None
     specimen_number.short_description = 'Specimen Number'
 
-# Locality Model
-class LocalityAdmin(ImportExportModelAdmin):
-    resource_class = LocalityResource
-    list_display = ('abbreviation', 'name')
-    search_fields = ('abbreviation', 'name')
-    ordering = ('abbreviation', 'name')
+# Comment Model
+class CommentAdmin(admin.ModelAdmin):
+    list_display = ('specimen_no', 'comment', 'status', 'subject', 'comment_by')
+    search_fields = ('comment', 'comment_by')
+    list_filter = ('status', 'subject', 'comment_by')
+
+# Collection Model
+class CollectionAdmin(ImportExportModelAdmin):
+    resource_class = CollectionResource
+    list_display = ('abbreviation', 'description')
+    search_fields = ('abbreviation', 'description')
+
+# Element Model
+class ElementAdmin(ImportExportModelAdmin):
+    resource_class = ElementResource
+    list_display = ('parent_element', 'name')
+    list_filter = ('parent_element__name',)
+    search_fields = ('name', 'parent_element__name')
+    ordering = ('name',)
 
 # FieldSlip Model
 class FieldSlipAdmin(ImportExportModelAdmin):
@@ -81,60 +94,12 @@
     list_filter = ('verbatim_locality',)
     ordering = ('verbatim_locality', 'field_number')
 
-
-# Storage Model
-class StorageAdmin(ImportExportModelAdmin):
-    resource_class = StorageResource
-    list_display = ('area', 'parent_area')
-    search_fields = ('area', 'parent_area__area')
-
-# Subject Model
-class SubjectAdmin(admin.ModelAdmin):
-    list_display = ('subject_name',)
-    search_fields = ('subject_name',)
-    list_filter = ('subject_name',)
-
-# Comment Model
-class CommentAdmin(admin.ModelAdmin):
-    list_display = ('specimen_no', 'comment', 'status', 'subject', 'comment_by')
-    search_fields = ('comment', 'comment_by')
-    list_filter = ('status', 'subject', 'comment_by')
-
-# User Model
-class UserAdmin(ImportExportModelAdmin):
-    resource_class = UserResource
-    list_display = ('username', 'first_name', 'last_name', 'email')
-    search_fields = ('username', 'first_name', 'last_name', 'email')
-
-
-# Collection Model
-class CollectionAdmin(ImportExportModelAdmin):
-    resource_class = CollectionResource
-    list_display = ('abbreviation', 'description')
-    search_fields = ('abbreviation', 'description')
-
-
-# NatureOfSpecimen Model
-class NatureOfSpecimenAdmin(ImportExportModelAdmin):
-    resource_class = NatureOfSpecimenResource
-    list_display = ('accession_row', 'element', 'side', 'condition', 'fragments')
-    search_fields = ('accession_row__id', 'element__name', 'side', 'condition')
-    ordering = ('accession_row', 'element')
-
-# Element Model
-class ElementAdmin(ImportExportModelAdmin):
-    resource_class = ElementResource
-    list_display = ('parent_element', 'name')
-    list_filter = ('parent_element__name',)
-    search_fields = ('name', 'parent_element__name')
-#    filter_fields = ('parent_element__name')
+#  GeologicalContext
+class GeologicalContextAdmin(ImportExportModelAdmin):
+    list_display = ('geological_context_type', 'unit_name', 'name', 'parent_geological_context')
+    search_fields = ('geological_context_type', 'unit_name', 'name')
+    list_filter = ('geological_context_type',)
     ordering = ('name',)
-
-# Person Model
-class PersonAdmin(ImportExportModelAdmin):
-    resource_class = PersonResource
-    list_display = ('first_name', 'last_name', 'orcid')
-    search_fields = ('first_name', 'last_name', 'orcid')
 
 # Identification Model
 class IdentificationAdmin(ImportExportModelAdmin):
@@ -144,35 +109,12 @@
     list_filter = ('date_identified',)
     ordering = ('accession_row', 'date_identified')
 
-# Reference Model
-class ReferenceAdmin(ImportExportModelAdmin):
-    resource_class = ReferenceResource
-    list_display = ('citation', 'doi')
-    search_fields = ('citation', 'doi')
-
-# TaxonAdmin: Customizes the admin interface for the Taxon model
-class TaxonAdmin(ImportExportModelAdmin):
-    resource_class = TaxonResource
-
-    # Columns to display in the admin list view
-    list_display = ('taxon_name', 'taxon_rank', 'order', 'family', 'subfamily', 'tribe', 'genus', 'species', 'formatted_subspecies')
-    list_filter = ('taxon_rank', 'kingdom', 'phylum', 'class_name', 'order', 'superfamily', 'family')
-    ordering = ('taxon_name', 'taxon_rank', 'kingdom', 'phylum', 'class_name', 'order', 'superfamily', 'family', 'subfamily', 'tribe', 'genus', 'species', 'infraspecific_epithet', 'scientific_name_authorship')
-    search_fields = ('taxon_name', 'order', 'superfamily', 'family', 'subfamily', 'tribe', 'genus', 'species', 'infraspecific_epithet', 'scientific_name_authorship')
-
-    # Custom method to display the formatted taxon name
-    def formatted_name(self, obj):
-        return str(obj)  # Calls __str__ method of the Taxon model
-    formatted_name.short_description = 'Taxon Name'
-
-    # Custom method to handle subspecies display
-    def formatted_subspecies(self, obj):
-        return obj.infraspecific_epithet if obj.infraspecific_epithet else "-"
-    formatted_subspecies.short_description = 'Subspecies'
-
-<<<<<<< HEAD
-# Register the models with the customized admin interface use alphabetical order
-=======
+# Locality Model
+class LocalityAdmin(ImportExportModelAdmin):
+    resource_class = LocalityResource
+    list_display = ('abbreviation', 'name')
+    search_fields = ('abbreviation', 'name')
+    ordering = ('abbreviation', 'name')
 
 # Media
 class MediaAdmin(ImportExportModelAdmin):
@@ -181,6 +123,25 @@
     list_filter = ('type', 'format')
     ordering = ('file_name',)
 
+# NatureOfSpecimen Model
+class NatureOfSpecimenAdmin(ImportExportModelAdmin):
+    resource_class = NatureOfSpecimenResource
+    list_display = ('accession_row', 'element', 'side', 'condition', 'fragments')
+    search_fields = ('accession_row__id', 'element__name', 'side', 'condition')
+    ordering = ('accession_row', 'element')
+
+# Person Model
+class PersonAdmin(ImportExportModelAdmin):
+    resource_class = PersonResource
+    list_display = ('first_name', 'last_name', 'orcid')
+    search_fields = ('first_name', 'last_name', 'orcid')
+
+# Reference Model
+class ReferenceAdmin(ImportExportModelAdmin):
+    resource_class = ReferenceResource
+    list_display = ('citation', 'doi')
+    search_fields = ('citation', 'doi')
+
 # SpecimenGeology
 class SpecimenGeologyAdmin(ImportExportModelAdmin):
     list_display = ('accession', 'geological_context_type', 'earliest_geological_context', 'latest_geological_context')
@@ -188,26 +149,45 @@
     list_filter = ('geological_context_type',)
     ordering = ('accession',)
 
-#  GeologicalContext
-class GeologicalContextAdmin(ImportExportModelAdmin):
-    list_display = ('geological_context_type', 'unit_name', 'name', 'parent_geological_context')
-    search_fields = ('geological_context_type', 'unit_name', 'name')
-    list_filter = ('geological_context_type',)
-    ordering = ('name',)
-
-
-
-
+# Storage Model
+class StorageAdmin(ImportExportModelAdmin):
+    resource_class = StorageResource
+    list_display = ('area', 'parent_area')
+    search_fields = ('area', 'parent_area__area')
+
+# Subject Model
+class SubjectAdmin(admin.ModelAdmin):
+    list_display = ('subject_name',)
+    search_fields = ('subject_name',)
+    list_filter = ('subject_name',)
+
+# TaxonAdmin: Customizes the admin interface for the Taxon model
+class TaxonAdmin(ImportExportModelAdmin):
+    resource_class = TaxonResource
+
+    # Columns to display in the admin list view
+    list_display = ('taxon_name', 'taxon_rank', 'order', 'family', 'subfamily', 'tribe', 'genus', 'species', 'formatted_subspecies')
+    list_filter = ('taxon_rank', 'kingdom', 'phylum', 'class_name', 'order', 'superfamily', 'family')
+    ordering = ('taxon_name', 'taxon_rank', 'kingdom', 'phylum', 'class_name', 'order', 'superfamily', 'family', 'subfamily', 'tribe', 'genus', 'species', 'infraspecific_epithet', 'scientific_name_authorship')
+    search_fields = ('taxon_name', 'order', 'superfamily', 'family', 'subfamily', 'tribe', 'genus', 'species', 'infraspecific_epithet', 'scientific_name_authorship')
+
+    # Custom method to display the formatted taxon name
+    def formatted_name(self, obj):
+        return str(obj)  # Calls __str__ method of the Taxon model
+    formatted_name.short_description = 'Taxon Name'
+
+    # Custom method to handle subspecies display
+    def formatted_subspecies(self, obj):
+        return obj.infraspecific_epithet if obj.infraspecific_epithet else "-"
+    formatted_subspecies.short_description = 'Subspecies'
+
+# User Model
+class UserAdmin(ImportExportModelAdmin):
+    resource_class = UserResource
+    list_display = ('username', 'first_name', 'last_name', 'email')
+    search_fields = ('username', 'first_name', 'last_name', 'email')
 
 # Register the models with the customized admin interface
-admin.site.register(Taxon, TaxonAdmin)
-admin.site.register(Identification, IdentificationAdmin)
-admin.site.register(Person, PersonAdmin)
-admin.site.register(Element, ElementAdmin)
-admin.site.register(NatureOfSpecimen, NatureOfSpecimenAdmin)
-admin.site.register(Collection, CollectionAdmin)
-admin.site.register(Storage, StorageAdmin)
->>>>>>> 6a6a223b
 admin.site.register(Accession, AccessionAdmin)
 admin.site.register(AccessionReference, AccessionReferenceAdmin)
 admin.site.register(AccessionRow, AccessionRowAdmin)
@@ -228,4 +208,4 @@
 admin.site.register(User, UserAdmin)
 admin.site.register(Media, MediaAdmin)
 admin.site.register(SpecimenGeology, SpecimenGeologyAdmin)
-admin.site.register(GeologicalContext, GeologicalContextAdmin)
+admin.site.register(GeologicalContext, GeologicalContextAdmin)