{% load static %}
<!doctype html>
<html lang="en">
  <head>    
    <!-- Add W3.CSS -->
    <link rel="stylesheet" href="https://www.w3schools.com/w3css/4/w3.css">

    <!-- Add jQuery (Required for Select2) -->
    <script src="https://code.jquery.com/jquery-3.6.0.min.js"></script>

    <!-- Ensure Select2 JS is included -->
    <script src="https://cdnjs.cloudflare.com/ajax/libs/select2/4.0.13/js/select2.min.js"></script>
  
    {% block script %}{% endblock %}
    <!-- Add additional CSS in static file -->
    {% load static %}
    <link rel="stylesheet" href="{% static 'css/style.css' %}" />
    <link rel="stylesheet" href="https://cdnjs.cloudflare.com/ajax/libs/font-awesome/6.0.0/css/all.min.css">
    <link rel="stylesheet" href="https://cdn.jsdelivr.net/npm/bootstrap-icons/font/bootstrap-icons.css">

    {% block title %}
      <title>NMK CMS</title>
    {% endblock %}
    <meta charset="utf-8" />
    <meta name="viewport" content="width=device-width, initial-scale=1" />
  
  </head>

  <body>
    <div class="container-fluid">
      <div class="row">
        <div class="main_navbar">
          <a href=""><img src="{% static 'images/logo.jpg' %}" class="logo_image" alt="NMK LOGO"></a>
          

          {% block sidebar %}
            <ul class="sidebar-nav">
              <!--<div class="close-icon" onclick="toggleMenu()">✖</div>-->
              <li><a href="{% url 'index' %}" class="active">Home</a></li>
              <li><a href="{% url 'fieldslip-list' %}">FieldSlips</a></li>
              <li><a href="{% url 'accession-list' %}">Accession</a></li>
              <!--<li><a href="">Contact</a></li>-->
              <li><a href="{% url 'reference-list' %}">Reference</a></li>
              
              {% if user.is_authenticated %}
                <li>User: {{ user.get_username }}</li>
                <li>
                  <form id="logout-form" method="post" action="{% url 'account_logout' %}">
                    {% csrf_token %}
                    <button type="submit" class="btn btn-link">Logout</button>
                  </form>
                </li>
              {% else %}
                <a href="{% url 'account_login' %}?next={{ request.path }}" class="login_base_button">Login</a>
              {% endif %}
              
            </ul>
          {% endblock %}
          <div class="hamburger" onclick="toggleMenu()">☰</div>
        </div>
        
        <div class="col-sm-10 ">
          {% block content %}

          {% endblock %}
          
          {% block pagination %}
    {% if is_paginated %}
        <div class="pagination">
            <span class="page-links">
                {% if page_obj.has_previous %}
                    <a href="{{ request.path }}?page={{ page_obj.previous_page_number }}" class="pagination_previous">
                      <i class="fa-solid fa-angles-left"></i>
                      Previous
                    </a>
                {% endif %}
                <span class="page-current">
                    Page {{ page_obj.number }} of {{ page_obj.paginator.num_pages }}.
                </span>
                {% if page_obj.has_next %}
                    <a href="{{ request.path }}?page={{ page_obj.next_page_number }}" class="pagination_next">Next
                    <i class="fa-solid fa-angles-right"></i></a>
                {% endif %}
            </span>
        </div>
    {% endif %}
  {% endblock %}

        
        </div>
      </div>
    </div>
<<<<<<< HEAD
    <script src="{% static 'javascript.js' %}"></script>
=======
    {% block extra_scripts %}{% endblock %}
>>>>>>> bf767eae
  </body>
</html><|MERGE_RESOLUTION|>--- conflicted
+++ resolved
@@ -90,10 +90,10 @@
         </div>
       </div>
     </div>
-<<<<<<< HEAD
+
     <script src="{% static 'javascript.js' %}"></script>
-=======
+
     {% block extra_scripts %}{% endblock %}
->>>>>>> bf767eae
+
   </body>
 </html>