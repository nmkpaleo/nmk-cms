--- conflicted
+++ resolved
@@ -54,21 +54,9 @@
 </div>
 
     <div class="template_list_body">
-        <div class="container"></div>
-<<<<<<< HEAD
-        
-      
-        
+        <div class="container"></div>       
         </div>
  
-=======
-
-        <div class="template_buttons">
-            <!-- Actions could go here -->
-        </div>
-
-           <!--<hr class="fieldslip_list_hr">-->
->>>>>>> 7a59faba
         <div class="table-container">
             <table class="lists_table">
             
