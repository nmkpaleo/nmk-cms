--- conflicted
+++ resolved
@@ -31,7 +31,7 @@
         </div>
     </div>
 
-<<<<<<< HEAD
+
 <div class="w3-container w3-margin-top">
     <h2>Locality</h2>
   
@@ -69,10 +69,7 @@
 
         <div class="table-container">
             <table class="lists_table">
-=======
-          <div class="table-container">
-              <table class="lists_table">
->>>>>>> e2fa3b54
+
 
 
                     <th>Abbreviation</th>
@@ -111,7 +108,7 @@
 {% endblock %}
 
 {% block script %}
-<<<<<<< HEAD
+
     <script>
     function toggleAccordion(id) {
     var panel = document.getElementById(id);
@@ -125,18 +122,3 @@
     }
     </script>
 {% endblock %}
-=======
-<script>
-  function toggleAccordion(id) {
-    var panel = document.getElementById(id);
-    if (panel.classList.contains("w3-show")) {
-      panel.classList.remove("w3-show");
-      panel.classList.add("w3-hide");
-    } else {
-      panel.classList.remove("w3-hide");
-      panel.classList.add("w3-show");
-    }
-  }
-</script>
-{% endblock %}
->>>>>>> e2fa3b54
