{% extends "base_generic.html" %}
{% load i18n %}

{% block title %}{% blocktrans with suffix=accessionrow.specimen_suffix %}Specimen {{ suffix }}{% endblocktrans %}{% endblock %}

{% block content %}
<main class="w3-container w3-margin-top" role="main">
  <header class="w3-row w3-padding-16 w3-border-bottom w3-white w3-round-large" aria-labelledby="specimen-details-heading">
    <div class="w3-col s12 m8">
      <h1 id="specimen-details-heading" class="w3-margin-0">
        {% blocktrans with suffix=accessionrow.specimen_suffix %}Specimen {{ suffix }}{% endblocktrans %}
      </h1>
      <p class="w3-text-gray">{{ accessionrow.accession }}</p>
    </div>
    {% if can_edit %}
      <div class="w3-col s12 m4 w3-right-align w3-margin-top">
        <a href="{% url 'accessionrow_edit' accessionrow.pk %}" class="w3-button w3-blue w3-round" aria-label="{% trans 'Edit specimen' %}">
          <i class="fa-solid fa-pen-to-square" aria-hidden="true"></i>
          <span class="w3-hide-small w3-margin-left">{% trans "Edit Specimen" %}</span>
        </a>
      </div>
    {% endif %}
  </header>

  <section class="w3-margin-top" aria-labelledby="specimen-overview-heading">
    <div class="w3-row-padding">
      <article class="w3-col s12">
        <div class="w3-card w3-round w3-white w3-padding">
          <h2 id="specimen-overview-heading" class="w3-margin-top">{% trans "Specimen overview" %}</h2>
          <div class="w3-responsive w3-margin-top">
            <table class="w3-table-all w3-small">
              <tbody>
                <tr>
                  <th scope="row">{% trans "Accession" %}</th>
                  <td>{{ accessionrow.accession }}</td>
                </tr>
                <tr>
                  <th scope="row">{% trans "Specimen suffix" %}</th>
                  <td>{{ accessionrow.specimen_suffix }}</td>
                </tr>
                <tr>
                  <th scope="row">{% trans "Storage" %}</th>
                  <td>{{ accessionrow.storage|default:"—" }}</td>
                </tr>
                {% if show_inventory_status %}
                  <tr>
                    <th scope="row">{% trans "Inventory status" %}</th>
                    <td>
                      {% if accessionrow.get_status_display %}
                        {{ accessionrow.get_status_display }}
                      {% else %}
                        {% trans "Not recorded" %}
                      {% endif %}
                    </td>
                  </tr>
                {% endif %}
              </tbody>
            </table>
          </div>
        </div>
      </article>
    </div>
  </section>

  <section class="w3-margin-top" aria-labelledby="specimen-identification-heading">
    <header class="w3-row w3-padding-16">
      <div class="w3-col s12 m6">
        <h2 id="specimen-identification-heading" class="w3-margin-0">
          <i class="fa-solid fa-dna" aria-hidden="true"></i>
          <span class="w3-margin-left">{% trans "Identifications" %}</span>
        </h2>
      </div>
      {% if can_manage %}
        <div class="w3-col s12 m6 w3-right-align">
          <a href="{% url 'accessionrow_add_identification' accessionrow.id %}" class="w3-button w3-green w3-round">
            <i class="fa-solid fa-plus" aria-hidden="true"></i>
            <span class="w3-hide-small w3-margin-left">{% trans "Add Identification" %}</span>
          </a>
        </div>
      {% endif %}
    </header>
    <div class="w3-responsive">
      <table class="w3-table-all w3-hoverable w3-small">
        <thead>
          <tr>
            <th scope="col">{% trans "Identified by" %}</th>
            <th scope="col">{% trans "Date" %}</th>
            <th scope="col">{% trans "Verbatim identification" %}</th>
            <th scope="col">{% trans "Taxon" %}</th>
            <th scope="col">{% trans "Qualifier" %}</th>
            <th scope="col">{% trans "Remarks" %}</th>
            <th scope="col">{% trans "Reference" %}</th>
<<<<<<< HEAD
            {% if can_edit %}
=======
            {% if can_manage %}
>>>>>>> ba3746aa
              <th scope="col">{% trans "Actions" %}</th>
            {% endif %}
          </tr>
        </thead>
        <tbody>
          {% for identification in identifications %}
<<<<<<< HEAD
            <tr class="{% if forloop.first %}w3-pale-green{% else %}w3-pale-red{% endif %}">
=======
            <tr class="{% if forloop.first %}identification--latest{% else %}identification--old{% endif %}">
>>>>>>> ba3746aa
              <td>{{ identification.identified_by|default:"—" }}</td>
              <td>{{ identification.date_identified|default:"—" }}</td>
              <td>{{ identification.verbatim_identification|default:"—" }}</td>
              <td>{{ identification.taxon|default:"—" }}</td>
              <td>{{ identification.identification_qualifier|default:"—" }}</td>
              <td>{{ identification.identification_remarks|default:"—" }}</td>
              <td>{{ identification.reference|default:"—" }}</td>
<<<<<<< HEAD
              {% if can_edit %}
                <td>
                  <a href="{% url 'accessionrow_edit_identification' accessionrow.id identification.id %}" class="w3-button w3-small w3-blue w3-round" aria-label="{% trans 'Edit identification' %}">
                    <i class="fa-solid fa-pen-to-square" aria-hidden="true"></i>
=======
              {% if can_manage %}
                <td>
                  <a href="{% url 'identification_edit' identification.id %}" class="w3-button w3-small w3-blue w3-round" aria-label="{% trans 'Edit identification' %}">
                    <i class="fa-solid fa-pen-to-square" aria-hidden="true"></i>
                    <span class="w3-hide-small w3-margin-left">{% trans "Edit" %}</span>
>>>>>>> ba3746aa
                  </a>
                </td>
              {% endif %}
            </tr>
          {% empty %}
            <tr>
<<<<<<< HEAD
              <td colspan="{% if can_edit %}8{% else %}7{% endif %}" class="w3-center">{% trans "No identifications recorded." %}</td>
=======
              <td colspan="{% if can_manage %}8{% else %}7{% endif %}" class="w3-center">{% trans "No identifications recorded." %}</td>
>>>>>>> ba3746aa
            </tr>
          {% endfor %}
        </tbody>
      </table>
    </div>
  </section>

  <section class="w3-margin-top" aria-labelledby="specimen-elements-heading">
    <header class="w3-row w3-padding-16">
      <div class="w3-col s12 m6">
        <h2 id="specimen-elements-heading" class="w3-margin-0">
          <i class="fa-solid fa-bone" aria-hidden="true"></i>
          <span class="w3-margin-left">{% trans "Elements" %}</span>
        </h2>
      </div>
      {% if can_manage %}
        <div class="w3-col s12 m6 w3-right-align">
          <a href="{% url 'accessionrow_add_specimen' accessionrow.id %}" class="w3-button w3-green w3-round">
            <i class="fa-solid fa-plus" aria-hidden="true"></i>
            <span class="w3-hide-small w3-margin-left">{% trans "Add Element" %}</span>
          </a>
        </div>
      {% endif %}
    </header>
    <div class="w3-responsive">
      <table class="w3-table-all w3-hoverable w3-small">
        <thead>
          <tr>
            <th scope="col">{% trans "Element" %}</th>
            <th scope="col">{% trans "Side" %}</th>
            <th scope="col">{% trans "Condition" %}</th>
            <th scope="col">{% trans "Description" %}</th>
            <th scope="col">{% trans "Portion" %}</th>
            <th scope="col">{% trans "Fragments" %}</th>
<<<<<<< HEAD
            {% if can_edit %}
=======
            {% if can_manage %}
>>>>>>> ba3746aa
              <th scope="col">{% trans "Actions" %}</th>
            {% endif %}
          </tr>
        </thead>
        <tbody>
          {% for specimen in natureofspecimens %}
            <tr>
              <td>{{ specimen.element|default:"—" }}</td>
              <td>{{ specimen.side|default:"—" }}</td>
              <td>{{ specimen.condition|default:"—" }}</td>
              <td>{{ specimen.verbatim_element|default:"—" }}</td>
              <td>{{ specimen.portion|default:"—" }}</td>
              <td>{{ specimen.fragments|default:"—" }}</td>
<<<<<<< HEAD
              {% if can_edit %}
                <td>
                  <a href="{% url 'accessionrow_edit_specimen' accessionrow.id specimen.id %}" class="w3-button w3-small w3-blue w3-round" aria-label="{% trans 'Edit element' %}">
                    <i class="fa-solid fa-pen-to-square" aria-hidden="true"></i>
=======
              {% if can_manage %}
                <td>
                  <a href="{% url 'element_edit' specimen.id %}" class="w3-button w3-small w3-blue w3-round" aria-label="{% trans 'Edit element' %}">
                    <i class="fa-solid fa-pen-to-square" aria-hidden="true"></i>
                    <span class="w3-hide-small w3-margin-left">{% trans "Edit" %}</span>
>>>>>>> ba3746aa
                  </a>
                </td>
              {% endif %}
            </tr>
          {% empty %}
            <tr>
<<<<<<< HEAD
              <td colspan="{% if can_edit %}7{% else %}6{% endif %}" class="w3-center">{% trans "No elements recorded." %}</td>
=======
              <td colspan="{% if can_manage %}7{% else %}6{% endif %}" class="w3-center">{% trans "No elements recorded." %}</td>
>>>>>>> ba3746aa
            </tr>
          {% endfor %}
        </tbody>
      </table>
    </div>
  </section>

  <div class="w3-margin-top">
    <a href="{% url 'accession_detail' accessionrow.accession.id %}" class="w3-button w3-light-grey w3-round">
      <i class="fa-solid fa-arrow-left" aria-hidden="true"></i>
      <span class="w3-margin-left">{% trans "Back to accession" %}</span>
    </a>
  </div>
</main>
{% endblock %}

<|MERGE_RESOLUTION|>--- conflicted
+++ resolved
@@ -90,22 +90,14 @@
             <th scope="col">{% trans "Qualifier" %}</th>
             <th scope="col">{% trans "Remarks" %}</th>
             <th scope="col">{% trans "Reference" %}</th>
-<<<<<<< HEAD
-            {% if can_edit %}
-=======
             {% if can_manage %}
->>>>>>> ba3746aa
               <th scope="col">{% trans "Actions" %}</th>
             {% endif %}
           </tr>
         </thead>
         <tbody>
           {% for identification in identifications %}
-<<<<<<< HEAD
             <tr class="{% if forloop.first %}w3-pale-green{% else %}w3-pale-red{% endif %}">
-=======
-            <tr class="{% if forloop.first %}identification--latest{% else %}identification--old{% endif %}">
->>>>>>> ba3746aa
               <td>{{ identification.identified_by|default:"—" }}</td>
               <td>{{ identification.date_identified|default:"—" }}</td>
               <td>{{ identification.verbatim_identification|default:"—" }}</td>
@@ -113,29 +105,18 @@
               <td>{{ identification.identification_qualifier|default:"—" }}</td>
               <td>{{ identification.identification_remarks|default:"—" }}</td>
               <td>{{ identification.reference|default:"—" }}</td>
-<<<<<<< HEAD
-              {% if can_edit %}
-                <td>
-                  <a href="{% url 'accessionrow_edit_identification' accessionrow.id identification.id %}" class="w3-button w3-small w3-blue w3-round" aria-label="{% trans 'Edit identification' %}">
-                    <i class="fa-solid fa-pen-to-square" aria-hidden="true"></i>
-=======
               {% if can_manage %}
                 <td>
                   <a href="{% url 'identification_edit' identification.id %}" class="w3-button w3-small w3-blue w3-round" aria-label="{% trans 'Edit identification' %}">
                     <i class="fa-solid fa-pen-to-square" aria-hidden="true"></i>
                     <span class="w3-hide-small w3-margin-left">{% trans "Edit" %}</span>
->>>>>>> ba3746aa
                   </a>
                 </td>
               {% endif %}
             </tr>
           {% empty %}
             <tr>
-<<<<<<< HEAD
-              <td colspan="{% if can_edit %}8{% else %}7{% endif %}" class="w3-center">{% trans "No identifications recorded." %}</td>
-=======
               <td colspan="{% if can_manage %}8{% else %}7{% endif %}" class="w3-center">{% trans "No identifications recorded." %}</td>
->>>>>>> ba3746aa
             </tr>
           {% endfor %}
         </tbody>
@@ -170,11 +151,7 @@
             <th scope="col">{% trans "Description" %}</th>
             <th scope="col">{% trans "Portion" %}</th>
             <th scope="col">{% trans "Fragments" %}</th>
-<<<<<<< HEAD
-            {% if can_edit %}
-=======
             {% if can_manage %}
->>>>>>> ba3746aa
               <th scope="col">{% trans "Actions" %}</th>
             {% endif %}
           </tr>
@@ -188,29 +165,18 @@
               <td>{{ specimen.verbatim_element|default:"—" }}</td>
               <td>{{ specimen.portion|default:"—" }}</td>
               <td>{{ specimen.fragments|default:"—" }}</td>
-<<<<<<< HEAD
-              {% if can_edit %}
-                <td>
-                  <a href="{% url 'accessionrow_edit_specimen' accessionrow.id specimen.id %}" class="w3-button w3-small w3-blue w3-round" aria-label="{% trans 'Edit element' %}">
-                    <i class="fa-solid fa-pen-to-square" aria-hidden="true"></i>
-=======
               {% if can_manage %}
                 <td>
                   <a href="{% url 'element_edit' specimen.id %}" class="w3-button w3-small w3-blue w3-round" aria-label="{% trans 'Edit element' %}">
                     <i class="fa-solid fa-pen-to-square" aria-hidden="true"></i>
                     <span class="w3-hide-small w3-margin-left">{% trans "Edit" %}</span>
->>>>>>> ba3746aa
                   </a>
                 </td>
               {% endif %}
             </tr>
           {% empty %}
             <tr>
-<<<<<<< HEAD
-              <td colspan="{% if can_edit %}7{% else %}6{% endif %}" class="w3-center">{% trans "No elements recorded." %}</td>
-=======
               <td colspan="{% if can_manage %}7{% else %}6{% endif %}" class="w3-center">{% trans "No elements recorded." %}</td>
->>>>>>> ba3746aa
             </tr>
           {% endfor %}
         </tbody>
