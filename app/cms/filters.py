import django_filters
from django import forms
<<<<<<< HEAD
from .models import Accession, Locality, Preparation, FieldSlip, Reference
=======
from .models import Accession, Locality, Preparation, Reference, FieldSlip
>>>>>>> e2fa3b54
from django.contrib.auth import get_user_model

User = get_user_model()

class AccessionFilter(django_filters.FilterSet):
    specimen_no = django_filters.CharFilter(
        lookup_expr='exact',
        label="Specimen No.",
        widget=forms.TextInput(attrs={'class': 'w3-input'})
    )
    specimen_prefix = django_filters.ModelChoiceFilter(
        queryset=Locality.objects.all(),
        label="Prefix",
        widget=forms.Select(attrs={'class': 'w3-select'})
    )
    specimen_suffix = django_filters.CharFilter(
        lookup_expr='icontains',
        label="Suffix",
        widget=forms.TextInput(attrs={'class': 'w3-input'})
    )
    comment = django_filters.CharFilter(
        lookup_expr='icontains',
        label="Comment",
        widget=forms.TextInput(attrs={'class': 'w3-input'})
    )

    class Meta:
        model = Accession
        fields = ['specimen_no', 'specimen_prefix', 'specimen_suffix', 'comment']


class PreparationFilter(django_filters.FilterSet):
    ...
    status = django_filters.ChoiceFilter(
        choices=Preparation._meta.get_field('status').choices,
        widget=forms.Select(attrs={'class': 'w3-select'})
    )

    approval_status = django_filters.ChoiceFilter(
        choices=Preparation._meta.get_field('approval_status').choices,
        widget=forms.Select(attrs={'class': 'w3-select'})
    )

    preparator = django_filters.ModelChoiceFilter(
        queryset=User.objects.none(),
        widget=forms.Select(attrs={'class': 'w3-select'})
    )

    started_on = django_filters.DateFromToRangeFilter(
        label="Started Between",
        widget=django_filters.widgets.RangeWidget(
            attrs={'type': 'date', 'class': 'w3-input'}
        )
    )
    completed_on = django_filters.DateFromToRangeFilter(
        label="Completed Between",
        widget=django_filters.widgets.RangeWidget(
            attrs={'type': 'date', 'class': 'w3-input'}
        )
    )
    
    accession_label = django_filters.CharFilter(
        field_name='accession_label',
        lookup_expr='icontains',
        label='Accession Label',
        widget=forms.TextInput(attrs={'class': 'w3-input'})
    )

    def __init__(self, *args, **kwargs):
        super().__init__(*args, **kwargs)
        self.filters['preparator'].queryset = User.objects.all()

    class Meta:
        model = Preparation
        fields = ['accession_label', 'status', 'approval_status', 'preparator', 'started_on', 'completed_on']


<<<<<<< HEAD
class LocalityFilter(django_filters.FilterSet):

    abbreviation = django_filters.CharFilter(
        lookup_expr='exact',
        label="Abbreviation",
        widget=forms.TextInput(attrs={'class': 'w3-input'})
    )
    name = django_filters.ModelChoiceFilter(
        queryset=Locality.objects.all(),
        label="Name",
        widget=forms.Select(attrs={'class': 'w3-select'})
    )
 
 

    class Meta:
        model = Locality
        fields = ['abbreviation', 'name']

=======
class ReferenceFilter(django_filters.FilterSet):
    first_author = django_filters.CharFilter(
        lookup_expr='icontains',
        label='First Author',
        widget=forms.TextInput(attrs={'class': 'w3-input'})
    )
    year = django_filters.CharFilter(
        lookup_expr='icontains',
        label='Year',
        widget=forms.TextInput(attrs={'class': 'w3-input'})
    )
    title = django_filters.CharFilter(
        lookup_expr='icontains',
        label='Title',
        widget=forms.TextInput(attrs={'class': 'w3-input'})
    )

    class Meta:
        model = Reference
        fields = ['first_author', 'year', 'title']


class FieldSlipFilter(django_filters.FilterSet):
    collector = django_filters.CharFilter(
        lookup_expr='icontains',
        label='Collector',
        widget=forms.TextInput(attrs={'class': 'w3-input'})
    )

    collection_date = django_filters.DateFromToRangeFilter(
        label='Collection Date',
        widget=django_filters.widgets.RangeWidget(
            attrs={'type': 'date', 'class': 'w3-input'}
        )
    )

    verbatim_locality = django_filters.CharFilter(
        lookup_expr='icontains',
        label='Verbatim Locality',
        widget=forms.TextInput(attrs={'class': 'w3-input'})
    )

    verbatim_taxon = django_filters.CharFilter(
        lookup_expr='icontains',
        label='Verbatim Taxon',
        widget=forms.TextInput(attrs={'class': 'w3-input'})
    )

    verbatim_element = django_filters.CharFilter(
        lookup_expr='icontains',
        label='Verbatim Element',
        widget=forms.TextInput(attrs={'class': 'w3-input'})
    )

    verbatim_horizon = django_filters.CharFilter(
        lookup_expr='icontains',
        label='Verbatim Horizon',
        widget=forms.TextInput(attrs={'class': 'w3-input'})
    )

    class Meta:
        model = FieldSlip
        fields = [
            'collector',
            'collection_date',
            'verbatim_locality',
            'verbatim_taxon',
            'verbatim_element',
            'verbatim_horizon',
        ]


class LocalityFilter(django_filters.FilterSet):
    name = django_filters.CharFilter(
        lookup_expr="icontains",
        label="Name",
        widget=forms.TextInput(attrs={"class": "w3-input"})
    )

    class Meta:
        model = Locality
        fields = ["name"]
>>>>>>> e2fa3b54
<|MERGE_RESOLUTION|>--- conflicted
+++ resolved
@@ -1,10 +1,6 @@
 import django_filters
 from django import forms
-<<<<<<< HEAD
-from .models import Accession, Locality, Preparation, FieldSlip, Reference
-=======
 from .models import Accession, Locality, Preparation, Reference, FieldSlip
->>>>>>> e2fa3b54
 from django.contrib.auth import get_user_model
 
 User = get_user_model()
@@ -82,7 +78,7 @@
         fields = ['accession_label', 'status', 'approval_status', 'preparator', 'started_on', 'completed_on']
 
 
-<<<<<<< HEAD
+
 class LocalityFilter(django_filters.FilterSet):
 
     abbreviation = django_filters.CharFilter(
@@ -102,7 +98,8 @@
         model = Locality
         fields = ['abbreviation', 'name']
 
-=======
+
+
 class ReferenceFilter(django_filters.FilterSet):
     first_author = django_filters.CharFilter(
         lookup_expr='icontains',
@@ -175,14 +172,3 @@
         ]
 
 
-class LocalityFilter(django_filters.FilterSet):
-    name = django_filters.CharFilter(
-        lookup_expr="icontains",
-        label="Name",
-        widget=forms.TextInput(attrs={"class": "w3-input"})
-    )
-
-    class Meta:
-        model = Locality
-        fields = ["name"]
->>>>>>> e2fa3b54
